<<<<<<< HEAD
import createTileKey from './createTileKey.js';
import runLater from './runLater.js';
import { defined } from '../Source/Cesium.js';
import { GeographicTilingScheme } from '../Source/Cesium.js';
import { HeightmapTerrainData } from '../Source/Cesium.js';
import { RuntimeError } from '../Source/Cesium.js';
import { TerrainProvider } from '../Source/Cesium.js';

    function MockTerrainProvider() {
        this.tilingScheme = new GeographicTilingScheme();
        this.heightmapWidth = 65;
        this.levelZeroMaximumGeometricError = TerrainProvider.getEstimatedLevelZeroGeometricErrorForAHeightmap(this.tilingScheme.ellipsoid, this.heightmapWidth, this.tilingScheme.getNumberOfXTilesAtLevel(0));
        this.ready = true;
        this.hasWaterMask = true;

        this._tileDataAvailable = {};
        this._requestTileGeometryWillSucceed = {};
        this._requestTileGeometryWillSucceedWith = {};
        this._willHaveWaterMask = {};
        this._createMeshWillSucceed = {};
        this._upsampleWillSucceed = {};
=======
import createTileKey from "./createTileKey.js";
import runLater from "./runLater.js";
import { defined } from "../Source/Cesium.js";
import { GeographicTilingScheme } from "../Source/Cesium.js";
import { HeightmapTerrainData } from "../Source/Cesium.js";
import { RuntimeError } from "../Source/Cesium.js";
import { TerrainProvider } from "../Source/Cesium.js";
import { when } from "../Source/Cesium.js";

function MockTerrainProvider() {
  this.tilingScheme = new GeographicTilingScheme();
  this.heightmapWidth = 65;
  this.levelZeroMaximumGeometricError = TerrainProvider.getEstimatedLevelZeroGeometricErrorForAHeightmap(
    this.tilingScheme.ellipsoid,
    this.heightmapWidth,
    this.tilingScheme.getNumberOfXTilesAtLevel(0)
  );
  this.ready = true;
  this.hasWaterMask = true;

  this._tileDataAvailable = {};
  this._requestTileGeometryWillSucceed = {};
  this._requestTileGeometryWillSucceedWith = {};
  this._willHaveWaterMask = {};
  this._createMeshWillSucceed = {};
  this._upsampleWillSucceed = {};
}

MockTerrainProvider.prototype.requestTileGeometry = function (
  x,
  y,
  level,
  request
) {
  var willSucceed = this._requestTileGeometryWillSucceed[
    createTileKey(x, y, level)
  ];
  if (willSucceed === undefined) {
    return undefined; // defer by default
  }

  var that = this;
  return runLater(function () {
    if (willSucceed === true) {
      return createTerrainData(that, x, y, level, false);
    } else if (willSucceed === false) {
      throw new RuntimeError("requestTileGeometry failed as requested.");
>>>>>>> 2fd0e8f7
    }

    return when(willSucceed).then(function () {
      return createTerrainData(that, x, y, level, false);
    });
  });
};

MockTerrainProvider.prototype.getTileDataAvailable = function (
  xOrTile,
  y,
  level
) {
  return this._tileDataAvailable[createTileKey(xOrTile, y, level)];
};

MockTerrainProvider.prototype.getLevelMaximumGeometricError = function (level) {
  return this.levelZeroMaximumGeometricError / (1 << level);
};

MockTerrainProvider.prototype.requestTileGeometryWillSucceed = function (
  xOrTile,
  y,
  level
) {
  this._requestTileGeometryWillSucceed[createTileKey(xOrTile, y, level)] = true;
  return this;
};

MockTerrainProvider.prototype.requestTileGeometryWillSucceedWith = function (
  terrainData,
  xOrTile,
  y,
  level
) {
  this._requestTileGeometryWillSucceed[createTileKey(xOrTile, y, level)] = true;
  this._requestTileGeometryWillSucceedWith[
    createTileKey(xOrTile, y, level)
  ] = terrainData;
  return this;
};

MockTerrainProvider.prototype.requestTileGeometryWillFail = function (
  xOrTile,
  y,
  level
) {
  this._requestTileGeometryWillSucceed[
    createTileKey(xOrTile, y, level)
  ] = false;
  return this;
};

MockTerrainProvider.prototype.requestTileGeometryWillDefer = function (
  xOrTile,
  y,
  level
) {
  this._requestTileGeometryWillSucceed[
    createTileKey(xOrTile, y, level)
  ] = undefined;
  return this;
};

MockTerrainProvider.prototype.requestTileGeometryWillWaitOn = function (
  promise,
  xOrTile,
  y,
  level
) {
  this._requestTileGeometryWillSucceed[
    createTileKey(xOrTile, y, level)
  ] = promise;
  return this;
};

MockTerrainProvider.prototype.willHaveWaterMask = function (
  includeLand,
  includeWater,
  xOrTile,
  y,
  level
) {
  this._willHaveWaterMask[createTileKey(xOrTile, y, level)] =
    includeLand || includeWater
      ? {
          includeLand: includeLand,
          includeWater: includeWater,
        }
<<<<<<< HEAD

        var that = this;
        return runLater(function() {
            if (willSucceed === true) {
                return createTerrainData(that, x, y, level, false);
            } else if (willSucceed === false) {
                throw new RuntimeError('requestTileGeometry failed as requested.');
            }

            return Promise.resolve(willSucceed).then(function() {
                return createTerrainData(that, x, y, level, false);
            });
        });
    };

    MockTerrainProvider.prototype.getTileDataAvailable = function(xOrTile, y, level) {
        return this._tileDataAvailable[createTileKey(xOrTile, y, level)];
    };

    MockTerrainProvider.prototype.getLevelMaximumGeometricError = function(level) {
        return this.levelZeroMaximumGeometricError / (1 << level);
    };

    MockTerrainProvider.prototype.requestTileGeometryWillSucceed = function(xOrTile, y, level) {
        this._requestTileGeometryWillSucceed[createTileKey(xOrTile, y, level)] = true;
        return this;
    };

    MockTerrainProvider.prototype.requestTileGeometryWillSucceedWith = function(terrainData, xOrTile, y, level) {
        this._requestTileGeometryWillSucceed[createTileKey(xOrTile, y, level)] = true;
        this._requestTileGeometryWillSucceedWith[createTileKey(xOrTile, y, level)] = terrainData;
        return this;
    };

    MockTerrainProvider.prototype.requestTileGeometryWillFail = function(xOrTile, y, level) {
        this._requestTileGeometryWillSucceed[createTileKey(xOrTile, y, level)] = false;
        return this;
    };

    MockTerrainProvider.prototype.requestTileGeometryWillDefer = function(xOrTile, y, level) {
        this._requestTileGeometryWillSucceed[createTileKey(xOrTile, y, level)] = undefined;
        return this;
    };

    MockTerrainProvider.prototype.requestTileGeometryWillWaitOn = function(promise, xOrTile, y, level) {
        this._requestTileGeometryWillSucceed[createTileKey(xOrTile, y, level)] = promise;
        return this;
    };

    MockTerrainProvider.prototype.willHaveWaterMask = function(includeLand, includeWater, xOrTile, y, level) {
        this._willHaveWaterMask[createTileKey(xOrTile, y, level)] = includeLand || includeWater ? {
            includeLand: includeLand,
            includeWater: includeWater
        } : undefined;
        return this;
    };

    MockTerrainProvider.prototype.createMeshWillSucceed = function(xOrTile, y, level) {
        this._createMeshWillSucceed[createTileKey(xOrTile, y, level)] = true;
        return this;
=======
      : undefined;
  return this;
};

MockTerrainProvider.prototype.createMeshWillSucceed = function (
  xOrTile,
  y,
  level
) {
  this._createMeshWillSucceed[createTileKey(xOrTile, y, level)] = true;
  return this;
};

MockTerrainProvider.prototype.createMeshWillFail = function (
  xOrTile,
  y,
  level
) {
  this._createMeshWillSucceed[createTileKey(xOrTile, y, level)] = false;
  return this;
};

MockTerrainProvider.prototype.createMeshWillDefer = function (
  xOrTile,
  y,
  level
) {
  this._createMeshWillSucceed[createTileKey(xOrTile, y, level)] = undefined;
  return this;
};

MockTerrainProvider.prototype.createMeshWillWaitOn = function (
  promise,
  xOrTile,
  y,
  level
) {
  this._createMeshWillSucceed[createTileKey(xOrTile, y, level)] = promise;
  return this;
};

MockTerrainProvider.prototype.upsampleWillSucceed = function (
  xOrTile,
  y,
  level
) {
  this._upsampleWillSucceed[createTileKey(xOrTile, y, level)] = true;
  return this;
};

MockTerrainProvider.prototype.upsampleWillFail = function (xOrTile, y, level) {
  this._upsampleWillSucceed[createTileKey(xOrTile, y, level)] = false;
  return this;
};

MockTerrainProvider.prototype.upsampleWillDefer = function (xOrTile, y, level) {
  this._upsampleWillSucceed[createTileKey(xOrTile, y, level)] = undefined;
  return this;
};

MockTerrainProvider.prototype.willBeAvailable = function (xOrTile, y, level) {
  this._tileDataAvailable[createTileKey(xOrTile, y, level)] = true;
  return this;
};

MockTerrainProvider.prototype.willBeUnavailable = function (xOrTile, y, level) {
  this._tileDataAvailable[createTileKey(xOrTile, y, level)] = false;
  return this;
};

MockTerrainProvider.prototype.willBeUnknownAvailability = function (
  xOrTile,
  y,
  level
) {
  this._tileDataAvailable[createTileKey(xOrTile, y, level)] = undefined;
  return this;
};

function createTerrainData(terrainProvider, x, y, level, upsampled) {
  var terrainData =
    terrainProvider._requestTileGeometryWillSucceedWith[
      createTileKey(x, y, level)
    ];

  if (!defined(terrainData)) {
    var options = {
      width: 5,
      height: 5,
      buffer: new Float32Array(25),
      createdByUpsampling: upsampled,
>>>>>>> 2fd0e8f7
    };

    var willHaveWaterMask =
      terrainProvider._willHaveWaterMask[createTileKey(x, y, level)];
    if (defined(willHaveWaterMask)) {
      if (willHaveWaterMask.includeLand && willHaveWaterMask.includeWater) {
        options.waterMask = new Uint8Array(4);
        options.waterMask[0] = 1;
        options.waterMask[1] = 1;
        options.waterMask[2] = 0;
        options.waterMask[3] = 0;
      } else if (willHaveWaterMask.includeLand) {
        options.waterMask = new Uint8Array(1);
        options.waterMask[0] = 0;
      } else if (willHaveWaterMask.includeWater) {
        options.waterMask = new Uint8Array(1);
        options.waterMask[0] = 1;
      }
    }

    terrainData = new HeightmapTerrainData(options);
  }

  var originalUpsample = terrainData.upsample;
  terrainData.upsample = function (
    tilingScheme,
    thisX,
    thisY,
    thisLevel,
    descendantX,
    descendantY
  ) {
    var willSucceed =
      terrainProvider._upsampleWillSucceed[
        createTileKey(descendantX, descendantY, thisLevel + 1)
      ];
    if (willSucceed === undefined) {
      return undefined; // defer by default
    }

    if (willSucceed) {
      return originalUpsample.apply(terrainData, arguments);
    }

    return runLater(function () {
      throw new RuntimeError("upsample failed as requested.");
    });
  };

  var originalCreateMesh = terrainData.createMesh;
  terrainData.createMesh = function (tilingScheme, x, y, level) {
    var willSucceed =
      terrainProvider._createMeshWillSucceed[createTileKey(x, y, level)];
    if (willSucceed === undefined) {
      return undefined; // defer by default
    }

    if (willSucceed === true) {
      return originalCreateMesh.apply(terrainData, arguments);
    } else if (willSucceed === false) {
      return runLater(function () {
        throw new RuntimeError("createMesh failed as requested.");
      });
    }

    var args = arguments;

    return runLater(function () {
      return when(willSucceed).then(function () {
        return originalCreateMesh.apply(terrainData, args);
      });
    });
  };

<<<<<<< HEAD
        var originalUpsample = terrainData.upsample;
        terrainData.upsample = function(tilingScheme, thisX, thisY, thisLevel, descendantX, descendantY) {
            var willSucceed = terrainProvider._upsampleWillSucceed[createTileKey(descendantX, descendantY, thisLevel + 1)];
            if (willSucceed === undefined) {
                return undefined; // defer by default
            }

            if (willSucceed) {
                return originalUpsample.apply(terrainData, arguments);
            }

            return runLater(function() {
                throw new RuntimeError('upsample failed as requested.');
            });
        };

        var originalCreateMesh = terrainData.createMesh;
        terrainData.createMesh = function(tilingScheme, x, y, level) {
            var willSucceed = terrainProvider._createMeshWillSucceed[createTileKey(x, y, level)];
            if (willSucceed === undefined) {
                return undefined; // defer by default
            }

            if (willSucceed === true) {
                return originalCreateMesh.apply(terrainData, arguments);
            } else if (willSucceed === false) {
                return runLater(function() {
                    throw new RuntimeError('createMesh failed as requested.');
                });
            }

            var args = arguments;

            return runLater(function() {
                return Promise.resolve(willSucceed).then(function() {
                    return originalCreateMesh.apply(terrainData, args);
                });
            });
        };

        return terrainData;
    }
=======
  return terrainData;
}
>>>>>>> 2fd0e8f7
export default MockTerrainProvider;<|MERGE_RESOLUTION|>--- conflicted
+++ resolved
@@ -1,26 +1,3 @@
-<<<<<<< HEAD
-import createTileKey from './createTileKey.js';
-import runLater from './runLater.js';
-import { defined } from '../Source/Cesium.js';
-import { GeographicTilingScheme } from '../Source/Cesium.js';
-import { HeightmapTerrainData } from '../Source/Cesium.js';
-import { RuntimeError } from '../Source/Cesium.js';
-import { TerrainProvider } from '../Source/Cesium.js';
-
-    function MockTerrainProvider() {
-        this.tilingScheme = new GeographicTilingScheme();
-        this.heightmapWidth = 65;
-        this.levelZeroMaximumGeometricError = TerrainProvider.getEstimatedLevelZeroGeometricErrorForAHeightmap(this.tilingScheme.ellipsoid, this.heightmapWidth, this.tilingScheme.getNumberOfXTilesAtLevel(0));
-        this.ready = true;
-        this.hasWaterMask = true;
-
-        this._tileDataAvailable = {};
-        this._requestTileGeometryWillSucceed = {};
-        this._requestTileGeometryWillSucceedWith = {};
-        this._willHaveWaterMask = {};
-        this._createMeshWillSucceed = {};
-        this._upsampleWillSucceed = {};
-=======
 import createTileKey from "./createTileKey.js";
 import runLater from "./runLater.js";
 import { defined } from "../Source/Cesium.js";
@@ -28,7 +5,6 @@
 import { HeightmapTerrainData } from "../Source/Cesium.js";
 import { RuntimeError } from "../Source/Cesium.js";
 import { TerrainProvider } from "../Source/Cesium.js";
-import { when } from "../Source/Cesium.js";
 
 function MockTerrainProvider() {
   this.tilingScheme = new GeographicTilingScheme();
@@ -68,10 +44,9 @@
       return createTerrainData(that, x, y, level, false);
     } else if (willSucceed === false) {
       throw new RuntimeError("requestTileGeometry failed as requested.");
->>>>>>> 2fd0e8f7
-    }
-
-    return when(willSucceed).then(function () {
+    }
+
+    return Promise.resolve(willSucceed).then(function () {
       return createTerrainData(that, x, y, level, false);
     });
   });
@@ -158,68 +133,6 @@
           includeLand: includeLand,
           includeWater: includeWater,
         }
-<<<<<<< HEAD
-
-        var that = this;
-        return runLater(function() {
-            if (willSucceed === true) {
-                return createTerrainData(that, x, y, level, false);
-            } else if (willSucceed === false) {
-                throw new RuntimeError('requestTileGeometry failed as requested.');
-            }
-
-            return Promise.resolve(willSucceed).then(function() {
-                return createTerrainData(that, x, y, level, false);
-            });
-        });
-    };
-
-    MockTerrainProvider.prototype.getTileDataAvailable = function(xOrTile, y, level) {
-        return this._tileDataAvailable[createTileKey(xOrTile, y, level)];
-    };
-
-    MockTerrainProvider.prototype.getLevelMaximumGeometricError = function(level) {
-        return this.levelZeroMaximumGeometricError / (1 << level);
-    };
-
-    MockTerrainProvider.prototype.requestTileGeometryWillSucceed = function(xOrTile, y, level) {
-        this._requestTileGeometryWillSucceed[createTileKey(xOrTile, y, level)] = true;
-        return this;
-    };
-
-    MockTerrainProvider.prototype.requestTileGeometryWillSucceedWith = function(terrainData, xOrTile, y, level) {
-        this._requestTileGeometryWillSucceed[createTileKey(xOrTile, y, level)] = true;
-        this._requestTileGeometryWillSucceedWith[createTileKey(xOrTile, y, level)] = terrainData;
-        return this;
-    };
-
-    MockTerrainProvider.prototype.requestTileGeometryWillFail = function(xOrTile, y, level) {
-        this._requestTileGeometryWillSucceed[createTileKey(xOrTile, y, level)] = false;
-        return this;
-    };
-
-    MockTerrainProvider.prototype.requestTileGeometryWillDefer = function(xOrTile, y, level) {
-        this._requestTileGeometryWillSucceed[createTileKey(xOrTile, y, level)] = undefined;
-        return this;
-    };
-
-    MockTerrainProvider.prototype.requestTileGeometryWillWaitOn = function(promise, xOrTile, y, level) {
-        this._requestTileGeometryWillSucceed[createTileKey(xOrTile, y, level)] = promise;
-        return this;
-    };
-
-    MockTerrainProvider.prototype.willHaveWaterMask = function(includeLand, includeWater, xOrTile, y, level) {
-        this._willHaveWaterMask[createTileKey(xOrTile, y, level)] = includeLand || includeWater ? {
-            includeLand: includeLand,
-            includeWater: includeWater
-        } : undefined;
-        return this;
-    };
-
-    MockTerrainProvider.prototype.createMeshWillSucceed = function(xOrTile, y, level) {
-        this._createMeshWillSucceed[createTileKey(xOrTile, y, level)] = true;
-        return this;
-=======
       : undefined;
   return this;
 };
@@ -311,7 +224,6 @@
       height: 5,
       buffer: new Float32Array(25),
       createdByUpsampling: upsampled,
->>>>>>> 2fd0e8f7
     };
 
     var willHaveWaterMask =
@@ -380,57 +292,12 @@
     var args = arguments;
 
     return runLater(function () {
-      return when(willSucceed).then(function () {
+      return Promise.resolve(willSucceed).then(function () {
         return originalCreateMesh.apply(terrainData, args);
       });
     });
   };
 
-<<<<<<< HEAD
-        var originalUpsample = terrainData.upsample;
-        terrainData.upsample = function(tilingScheme, thisX, thisY, thisLevel, descendantX, descendantY) {
-            var willSucceed = terrainProvider._upsampleWillSucceed[createTileKey(descendantX, descendantY, thisLevel + 1)];
-            if (willSucceed === undefined) {
-                return undefined; // defer by default
-            }
-
-            if (willSucceed) {
-                return originalUpsample.apply(terrainData, arguments);
-            }
-
-            return runLater(function() {
-                throw new RuntimeError('upsample failed as requested.');
-            });
-        };
-
-        var originalCreateMesh = terrainData.createMesh;
-        terrainData.createMesh = function(tilingScheme, x, y, level) {
-            var willSucceed = terrainProvider._createMeshWillSucceed[createTileKey(x, y, level)];
-            if (willSucceed === undefined) {
-                return undefined; // defer by default
-            }
-
-            if (willSucceed === true) {
-                return originalCreateMesh.apply(terrainData, arguments);
-            } else if (willSucceed === false) {
-                return runLater(function() {
-                    throw new RuntimeError('createMesh failed as requested.');
-                });
-            }
-
-            var args = arguments;
-
-            return runLater(function() {
-                return Promise.resolve(willSucceed).then(function() {
-                    return originalCreateMesh.apply(terrainData, args);
-                });
-            });
-        };
-
-        return terrainData;
-    }
-=======
   return terrainData;
 }
->>>>>>> 2fd0e8f7
 export default MockTerrainProvider;