--- conflicted
+++ resolved
@@ -49,87 +49,6 @@
     var scratchTangent = new Cartesian3();
     var scratchNormal = new Cartesian3();
 
-<<<<<<< HEAD
-=======
-    function subdivideHeights(p0, p1, h0, h1, granularity) {
-        var angleBetween = Cartesian3.angleBetween(p0, p1);
-        var numPoints = Math.ceil(angleBetween/granularity) + 1;
-        var heights = new Array(numPoints);
-        var i;
-        if (h0 === h1) {
-            for (i = 0; i < numPoints; i++) {
-                heights[i] = h0;
-            }
-            return heights;
-        }
-
-        var dHeight = h1 - h0;
-        var heightPerVertex = dHeight / (numPoints - 1);
-
-        for (i = 1; i < numPoints - 1; i++) {
-            var h = h0 + i*heightPerVertex;
-            heights[i] = h;
-        }
-
-        heights[0] = h0;
-        heights[numPoints - 1] = h1;
-
-        return heights;
-    }
-
-    function latLonEquals(c0, c1) {
-        return ((CesiumMath.equalsEpsilon(c0.latitude, c1.latitude, CesiumMath.EPSILON6)) && (CesiumMath.equalsEpsilon(c0.longitude, c1.longitude, CesiumMath.EPSILON6)));
-    }
-
-    function removeDuplicates(ellipsoid, positions, topHeights, bottomHeights) {
-        var hasBottomHeights = (defined(bottomHeights));
-        var hasTopHeights = (defined(topHeights));
-        var cleanedPositions = [];
-        var cleanedTopHeights = [];
-        var cleanedBottomHeights = hasBottomHeights ? [] : undefined;
-
-        var length = positions.length;
-        if (length < 2) {
-            return positions.slice(0);
-        }
-
-        var v0 = positions[0];
-        cleanedPositions.push(v0);
-        var c0 = ellipsoid.cartesianToCartographic(v0, scratchCartographic1);
-        if (hasTopHeights) {
-            c0.height = topHeights[0];
-        }
-        cleanedTopHeights.push(c0.height);
-        if (hasBottomHeights) {
-            cleanedBottomHeights.push(bottomHeights[0]);
-        }
-        for (var i = 1; i < length; ++i) {
-            var v1 = positions[i];
-            var c1 = ellipsoid.cartesianToCartographic(v1, scratchCartographic2);
-            if (hasTopHeights) {
-                c1.height = topHeights[i];
-            }
-            if (!latLonEquals(c0, c1)) {
-                cleanedPositions.push(v1); // Shallow copy!
-                cleanedTopHeights.push(c1.height);
-                if (hasBottomHeights) {
-                    cleanedBottomHeights.push(bottomHeights[i]);
-                }
-            } else if (c0.height < c1.height) {
-                cleanedTopHeights[i-1] = c1.height;
-            }
-
-            c0 = c1.clone(c0);
-        }
-
-        return {
-            positions: cleanedPositions,
-            topHeights: cleanedTopHeights,
-            bottomHeights: cleanedBottomHeights
-        };
-    }
-
->>>>>>> ec4acb35
     /**
      * A {@link Geometry} that represents a wall, which is similar to a KML line string. A wall is defined by a series of points,
      * which extrude down to the ground. Optionally, they can extrude downwards to a specified height.
@@ -193,50 +112,7 @@
         var bottomPositions = pos.bottomPositions;
         var topPositions = pos.topPositions;
 
-<<<<<<< HEAD
-        var length = newWallPositions.length;
-=======
-        if (wallPositions.length >= 3) {
-            // Order positions counter-clockwise
-            var tangentPlane = EllipsoidTangentPlane.fromPoints(wallPositions, ellipsoid);
-            var positions2D = tangentPlane.projectPointsOntoPlane(wallPositions);
-
-            if (PolygonPipeline.computeWindingOrder2D(positions2D) === WindingOrder.CLOCKWISE) {
-                wallPositions.reverse();
-                maximumHeights.reverse();
-
-                if (defined(minimumHeights)) {
-                    minimumHeights.reverse();
-                }
-            }
-        }
-
-        var i;
-        var length = wallPositions.length;
-        var newMaxHeights = [];
-        var newMinHeights = (defined(minimumHeights)) ? [] : undefined;
-        var newWallPositions = [];
-        for (i = 0; i < length-1; i++) {
-            var p1 = wallPositions[i];
-            var p2 = wallPositions[i + 1];
-            var h1 = maximumHeights[i];
-            var h2 = maximumHeights[i + 1];
-            newMaxHeights = newMaxHeights.concat(subdivideHeights(p1, p2, h1, h2, granularity));
-
-            if (defined(minimumHeights)) {
-                p1 = wallPositions[i];
-                p2 = wallPositions[i + 1];
-                h1 = minimumHeights[i];
-                h2 = minimumHeights[i + 1];
-                newMinHeights = newMinHeights.concat(subdivideHeights(p1, p2, h1, h2, granularity));
-            }
-
-            newWallPositions = newWallPositions.concat(PolylinePipeline.scaleToSurface([p1, p2], granularity, ellipsoid));
-        }
-
-        length = newWallPositions.length;
->>>>>>> ec4acb35
-        var size = length * 2;
+        var length = newWallPositions.length;        var size = length * 2;
 
         var positions = vertexFormat.position ? new Float64Array(size) : undefined;
         var normals = vertexFormat.normal ? new Float32Array(size) : undefined;
