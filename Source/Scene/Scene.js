--- conflicted
+++ resolved
@@ -2982,16 +2982,12 @@
         var environmentState = scene._environmentState;
 
         var useOIT = environmentState.useOIT;
-<<<<<<< HEAD
+        var useGlobeDepthFramebuffer = environmentState.useGlobeDepthFramebuffer;
         var usePostProcess = environmentState.usePostProcess;
 
         var defaultFramebuffer = environmentState.originalFramebuffer;
         var globeFramebuffer = useGlobeDepthFramebuffer ? scene._globeDepth.framebuffer : undefined;
         var sceneFramebuffer = scene._sceneFramebuffer.getFramebuffer();
-=======
-        var useFXAA = environmentState.useFXAA;
-        var useGlobeDepthFramebuffer = environmentState.useGlobeDepthFramebuffer;
->>>>>>> d7d14a59
 
         if (useOIT) {
             passState.framebuffer = usePostProcess ? sceneFramebuffer : defaultFramebuffer;
