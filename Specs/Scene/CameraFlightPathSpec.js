--- conflicted
+++ resolved
@@ -151,29 +151,6 @@
         expect(flight.easingFunction).toBeDefined();
     });
 
-<<<<<<< HEAD
-=======
-    it('createAnimation throws if mode is morphing', function() {
-        expect( function() {
-            frameState.mode = SceneMode.MORPHING;
-            var destination = new Cartesian3(1e9, 1e9, 1e9);
-            CameraFlightPath.createAnimation(scene, {
-                destination : destination
-            });
-        }).toThrowDeveloperError();
-    });
-
-    it('createAnimationRectangle throws if mode is morphing', function() {
-        expect(function() {
-            frameState.mode = SceneMode.MORPHING;
-            var destination = new Rectangle(-1, -1, 1, 1);
-            CameraFlightPath.createAnimationRectangle(scene, {
-                destination : destination
-            });
-        }).toThrowDeveloperError();
-    });
-
->>>>>>> 9e492d27
     it('creates an animation in 3d', function() {
         var camera = frameState.camera;
 
@@ -270,48 +247,7 @@
         expect(camera.up).toEqualEpsilon(startUp, CesiumMath.EPSILON12);
 
         flight.onUpdate({ time : duration });
-<<<<<<< HEAD
-        expect(camera.position).toEqualEpsilon(endPosition, CesiumMath.EPSILON12);
-        expect(camera.direction).toEqualEpsilon(endDirection, CesiumMath.EPSILON12);
-        expect(camera.up).toEqualEpsilon(endUp, CesiumMath.EPSILON12);
-    });
-
-    it('creates an animation in Columbus view with cartographic', function() {
-        frameState.mode = SceneMode.COLUMBUS_VIEW;
-        var camera = frameState.camera;
-
-        camera.position = new Cartesian3(0.0, 0.0, 1000.0);
-        camera.direction = Cartesian3.negate(Cartesian3.UNIT_Z);
-        camera.up = Cartesian3.clone(Cartesian3.UNIT_Y);
-        camera.right = Cartesian3.cross(camera.direction, camera.up);
-
-        var startPosition = Cartesian3.clone(camera.position);
-        var startDirection = Cartesian3.clone(camera.direction);
-        var startUp = Cartesian3.clone(camera.up);
-
-        var endPosition = Cartesian3.add(startPosition, new Cartesian3(-6e6 * Math.PI, 6e6 * CesiumMath.PI_OVER_FOUR, 100.0));
-        var endCartographic = frameState.scene2D.projection.unproject(endPosition);
-        var endDirection = Cartesian3.clone(startDirection);
-        var endUp = Cartesian3.negate(startUp);
-
-        var duration = 5000.0;
-        var flight = CameraFlightPath.createAnimationCartographic(scene, {
-            destination : endCartographic,
-            direction : endDirection,
-            up : endUp,
-            duration : duration
-        });
-
-        flight.onUpdate({ time : 0.0 });
-        expect(camera.position).toEqualEpsilon(startPosition, CesiumMath.EPSILON12);
-        expect(camera.direction).toEqualEpsilon(startDirection, CesiumMath.EPSILON12);
-        expect(camera.up).toEqualEpsilon(startUp, CesiumMath.EPSILON12);
-
-        flight.onUpdate({ time : duration });
-        expect(camera.position).toEqualEpsilon(endPosition, CesiumMath.EPSILON4);
-=======
         expect(camera.position).toEqualEpsilon(destination, CesiumMath.EPSILON4);
->>>>>>> 9e492d27
         expect(camera.direction).toEqualEpsilon(endDirection, CesiumMath.EPSILON12);
         expect(camera.up).toEqualEpsilon(endUp, CesiumMath.EPSILON12);
     });
@@ -392,64 +328,12 @@
         expect(camera.frustum.right - camera.frustum.left).toEqual(startHeight);
 
         flight.onUpdate({ time : duration });
-<<<<<<< HEAD
-        expect(camera.position.x).toEqualEpsilon(endPosition.x, CesiumMath.EPSILON12);
-        expect(camera.position.y).toEqualEpsilon(endPosition.y, CesiumMath.EPSILON12);
-        expect(camera.position.z).toEqualEpsilon(startPosition.z, CesiumMath.EPSILON12);
-        expect(camera.direction).toEqualEpsilon(endDirection, CesiumMath.EPSILON12);
-        expect(camera.up).toEqualEpsilon(endUp, CesiumMath.EPSILON12);
-        expect(camera.frustum.right - camera.frustum.left).toEqual(endPosition.z);
-    });
-
-    it('creates an animation in 2D with cartographic', function() {
-        frameState.mode = SceneMode.SCENE2D;
-        var camera = frameState.camera;
-
-        camera.position = new Cartesian3(0.0, 0.0, 1000.0);
-        camera.direction = Cartesian3.negate(Cartesian3.UNIT_Z);
-        camera.up = Cartesian3.clone(Cartesian3.UNIT_Y);
-        camera.right = Cartesian3.cross(camera.direction, camera.up);
-        camera.frustum = createOrthographicFrustum();
-
-        var startHeight = camera.frustum.right - camera.frustum.left;
-        var startPosition = Cartesian3.clone(camera.position);
-        var startDirection = Cartesian3.clone(camera.direction);
-        var startUp = Cartesian3.clone(camera.up);
-
-        var endPosition = Cartesian3.add(startPosition, new Cartesian3(-6e6 * Math.PI, 6e6 * CesiumMath.PI_OVER_FOUR, 100.0));
-        var endCartographic = frameState.scene2D.projection.unproject(endPosition);
-        var endDirection = Cartesian3.clone(startDirection);
-        var endUp = Cartesian3.negate(startUp);
-
-        var duration = 5000.0;
-        var flight = CameraFlightPath.createAnimationCartographic(scene, {
-            destination : endCartographic,
-            direction : endDirection,
-            up : endUp,
-            duration : duration
-        });
-
-        flight.onUpdate({ time : 0.0 });
-        expect(camera.position).toEqualEpsilon(startPosition, CesiumMath.EPSILON12);
-        expect(camera.direction).toEqualEpsilon(startDirection, CesiumMath.EPSILON12);
-        expect(camera.up).toEqualEpsilon(startUp, CesiumMath.EPSILON12);
-        expect(camera.frustum.right - camera.frustum.left).toEqual(startHeight);
-
-        flight.onUpdate({ time : duration });
-        expect(camera.position.x).toEqualEpsilon(endPosition.x, CesiumMath.EPSILON12);
-        expect(camera.position.y).toEqualEpsilon(endPosition.y, CesiumMath.EPSILON12);
-        expect(camera.position.z).toEqualEpsilon(startPosition.z, CesiumMath.EPSILON12);
-        expect(camera.direction).toEqualEpsilon(endDirection, CesiumMath.EPSILON12);
-        expect(camera.up).toEqualEpsilon(endUp, CesiumMath.EPSILON12);
-        expect(camera.frustum.right - camera.frustum.left).toEqual(endPosition.z);
-=======
         expect(camera.position.x).toEqualEpsilon(destination.x, CesiumMath.EPSILON8);
         expect(camera.position.y).toEqualEpsilon(destination.y, CesiumMath.EPSILON8);
         expect(camera.position.z).toEqualEpsilon(startPosition.z, CesiumMath.EPSILON8);
         expect(camera.direction).toEqualEpsilon(endDirection, CesiumMath.EPSILON8);
         expect(camera.up).toEqualEpsilon(endUp, CesiumMath.EPSILON8);
         expect(camera.frustum.right - camera.frustum.left).toEqualEpsilon(destination.z, CesiumMath.EPSILON8);
->>>>>>> 9e492d27
     });
 
     it('creates an animation in 2D with rectangle', function() {
