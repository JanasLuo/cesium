/*global defineSuite*/
defineSuite([
         'Core/Color',
<<<<<<< HEAD
         'Core/Cartesian3',
         'Core/BoundingSphere',
         'Renderer/DrawCommand',
         'Renderer/CommandLists',
=======
         'Renderer/Context',
         'Renderer/UniformState',
         'Scene/AnimationCollection',
         'Scene/Camera',
         'Scene/CompositePrimitive',
         'Scene/FrameState',
         'Scene/ScreenSpaceCameraController',
>>>>>>> 6c04adaf
         'Specs/createScene',
         'Specs/destroyScene'
     ], 'Scene/Scene', function(
         Color,
<<<<<<< HEAD
         Cartesian3,
         BoundingSphere,
         DrawCommand,
         CommandLists,
=======
         Context,
         UniformState,
         AnimationCollection,
         Camera,
         CompositePrimitive,
         FrameState,
         ScreenSpaceCameraController,
>>>>>>> 6c04adaf
         createScene,
         destroyScene) {
    "use strict";
    /*global jasmine,describe,xdescribe,it,xit,expect,beforeEach,afterEach,beforeAll,afterAll,spyOn,runs,waits,waitsFor*/

    it('constructor has expected defaults', function() {
        var scene = createScene();
        expect(scene.getCanvas()).toBeInstanceOf(HTMLCanvasElement);
        expect(scene.getContext()).toBeInstanceOf(Context);
        expect(scene.getPrimitives()).toBeInstanceOf(CompositePrimitive);
        expect(scene.getCamera()).toBeInstanceOf(Camera);
        expect(scene.getUniformState()).toBeInstanceOf(UniformState);
        expect(scene.getScreenSpaceCameraController()).toBeInstanceOf(ScreenSpaceCameraController);
        expect(scene.getFrameState()).toBeInstanceOf(FrameState);
        expect(scene.getAnimations()).toBeInstanceOf(AnimationCollection);

        var defaultContextOptions = {
            alpha : false,
            depth : true,
            stencil : false,
            antialias : true,
            premultipliedAlpha : true,
            preserveDrawingBuffer : false
        };
        var contextAttributes = scene.getContext()._gl.getContextAttributes();
        expect(contextAttributes).toEqual(defaultContextOptions);

        destroyScene(scene);
    });

    it('constructor sets contextOptions', function() {
        var contextOptions = {
            alpha : true,
            depth : true, //TODO Change to false when https://bugzilla.mozilla.org/show_bug.cgi?id=745912 is fixed.
            stencil : true,
            antialias : false,
            premultipliedAlpha : false,
            preserveDrawingBuffer : true
        };

        var scene = createScene(contextOptions);
        var contextAttributes = scene.getContext()._gl.getContextAttributes();
        expect(contextAttributes).toEqual(contextOptions);
        destroyScene(scene);
    });

    it('draws background color', function() {
        var scene = createScene();
        scene.initializeFrame();
        scene.render();
        expect(scene.getContext().readPixels()).toEqual([0, 0, 0, 255]);

        scene.backgroundColor = Color.BLUE;
        scene.initializeFrame();
        scene.render();
        expect(scene.getContext().readPixels()).toEqual([0, 0, 255, 255]);
        destroyScene(scene);
    });

    function getMockPrimitive(command) {
        return {
            update : function(context, frameState, commandList) {
                var commandLists = new CommandLists();
                commandLists.colorList.push(command);
                commandList.push(commandLists);
            },
            destroy : function() {
            }
        };
    }

    it('debugCommandFilter filters commands', function() {
        var c = new DrawCommand();
        c.execute = function() {};
        spyOn(c, 'execute');

        scene.getPrimitives().add(getMockPrimitive(c));

        scene.debugCommandFilter = function(command) {
            return command !== c;   // Do not execute command
        };

        scene.initializeFrame();
        scene.render();
        expect(c.execute).not.toHaveBeenCalled();

        scene.getPrimitives().removeAll();
        scene.debugCommandFilter = undefined;
    });

    it('debugCommandFilter does not filter commands', function() {
        var c = new DrawCommand();
        c.execute = function() {};
        spyOn(c, 'execute');

        scene.getPrimitives().add(getMockPrimitive(c));

        expect(scene.debugCommandFilter).toBeUndefined();
        scene.initializeFrame();
        scene.render();
        expect(c.execute).toHaveBeenCalled();

        scene.getPrimitives().removeAll();
    });

    it('debugShowBoundingVolume draws a bounding sphere', function() {
        var c = new DrawCommand();
        c.execute = function() {};
        c.debugShowBoundingVolume = true;
        c.boundingVolume = new BoundingSphere(Cartesian3.ZERO, 7000000.0);

        scene.getPrimitives().add(getMockPrimitive(c));

        scene.initializeFrame();
        scene.render();
        expect(scene.getContext().readPixels()[0]).not.toEqual(0);  // Red bounding sphere

        scene.getPrimitives().removeAll();
    });

    it('isDestroyed', function() {
        var scene = createScene();
        expect(scene.isDestroyed()).toEqual(false);
        destroyScene(scene);
        expect(scene.isDestroyed()).toEqual(true);
    });
}, 'WebGL');<|MERGE_RESOLUTION|>--- conflicted
+++ resolved
@@ -1,12 +1,10 @@
 /*global defineSuite*/
 defineSuite([
          'Core/Color',
-<<<<<<< HEAD
          'Core/Cartesian3',
          'Core/BoundingSphere',
          'Renderer/DrawCommand',
          'Renderer/CommandLists',
-=======
          'Renderer/Context',
          'Renderer/UniformState',
          'Scene/AnimationCollection',
@@ -14,17 +12,14 @@
          'Scene/CompositePrimitive',
          'Scene/FrameState',
          'Scene/ScreenSpaceCameraController',
->>>>>>> 6c04adaf
          'Specs/createScene',
          'Specs/destroyScene'
      ], 'Scene/Scene', function(
          Color,
-<<<<<<< HEAD
          Cartesian3,
          BoundingSphere,
          DrawCommand,
          CommandLists,
-=======
          Context,
          UniformState,
          AnimationCollection,
@@ -32,7 +27,6 @@
          CompositePrimitive,
          FrameState,
          ScreenSpaceCameraController,
->>>>>>> 6c04adaf
          createScene,
          destroyScene) {
     "use strict";
