--- conflicted
+++ resolved
@@ -1,15 +1,7 @@
-<<<<<<< HEAD
-import Check from './Check.js';
-import defaultValue from './defaultValue.js';
-import defined from './defined.js';
-import Resource from './Resource.js';
-=======
-import when from "../ThirdParty/when.js";
 import Check from "./Check.js";
 import defaultValue from "./defaultValue.js";
 import defined from "./defined.js";
 import Resource from "./Resource.js";
->>>>>>> 2fd0e8f7
 
 /**
  * @private
@@ -28,29 +20,15 @@
     type: format,
   });
 
-<<<<<<< HEAD
-        var blobUrl;
-        return Resource.supportsImageBitmapOptions()
-            .then(function(result) {
-                if (result) {
-                    return Resource.createImageBitmapFromBlob(blob, {
-                        flipY: flipY,
-                        premultiplyAlpha: false
-                    });
-                }
-=======
   var blobUrl;
   return Resource.supportsImageBitmapOptions()
     .then(function (result) {
       if (result) {
-        return when(
-          Resource.createImageBitmapFromBlob(blob, {
-            flipY: flipY,
-            premultiplyAlpha: false,
-          })
-        );
+        return Resource.createImageBitmapFromBlob(blob, {
+          flipY: flipY,
+          premultiplyAlpha: false,
+        });
       }
->>>>>>> 2fd0e8f7
 
       blobUrl = window.URL.createObjectURL(blob);
       var resource = new Resource({
@@ -58,25 +36,6 @@
         request: request,
       });
 
-<<<<<<< HEAD
-                return resource.fetchImage({
-                    flipY : flipY
-                });
-            })
-            .then(function(result) {
-                if (defined(blobUrl)) {
-                    window.URL.revokeObjectURL(blobUrl);
-                }
-                return result;
-            })
-            .catch(function(error) {
-                if (defined(blobUrl)) {
-                    window.URL.revokeObjectURL(blobUrl);
-                }
-                return Promise.reject(error);
-            });
-    }
-=======
       return resource.fetchImage({
         flipY: flipY,
       });
@@ -87,12 +46,11 @@
       }
       return result;
     })
-    .otherwise(function (error) {
+    .catch(function (error) {
       if (defined(blobUrl)) {
         window.URL.revokeObjectURL(blobUrl);
       }
-      return when.reject(error);
+      return Promise.reject(error);
     });
 }
->>>>>>> 2fd0e8f7
 export default loadImageFromTypedArray;