--- conflicted
+++ resolved
@@ -88,13 +88,8 @@
             get : function() {
                 return selectedViewModel();
             },
-<<<<<<< HEAD
-            write : function(value) {
+            set : function(value) {
                 while (imageryLayers.getLength() > 0) {
-=======
-            set : function(value) {
-                if (imageryLayers.getLength() > 0) {
->>>>>>> 90c29234
                     imageryLayers.remove(imageryLayers.get(0));
                 }
                 var newLayers = value.creationCommand();
