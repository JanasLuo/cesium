--- conflicted
+++ resolved
@@ -229,11 +229,7 @@
         /**
          * DOC_TBA
          */
-<<<<<<< HEAD
-        this.material = Material.fromId(undefined, 'Color');
-=======
         this.material = Material.fromId(undefined, Material.ColorId);
->>>>>>> b76f923e
         this.material.uniforms.color = new Color(1.0, 1.0, 0.0, 0.5);
         this._material = undefined;
 
@@ -509,11 +505,7 @@
             this._material !== this.material ||
             this._affectedByLighting !== this.affectedByLighting) {
 
-<<<<<<< HEAD
-            this.material = this.material || Material.fromId(context, 'Color');
-=======
             this.material = (typeof this.material !== 'undefined') ? this.material : Material.fromId(context, Material.ColorId);
->>>>>>> b76f923e
             this._material = this.material;
             this._affectedByLighting = this.affectedByLighting;
 
