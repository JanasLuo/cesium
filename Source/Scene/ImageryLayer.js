--- conflicted
+++ resolved
@@ -2,10 +2,6 @@
         '../Core/Cartesian2',
         '../Core/Cartesian3',
         '../Core/Cartesian4',
-<<<<<<< HEAD
-=======
-        '../Core/Cartesian3',
->>>>>>> c7fb8156
         '../Core/Cartographic',
         '../Core/defaultValue',
         '../Core/defined',
@@ -54,10 +50,6 @@
         Cartesian2,
         Cartesian3,
         Cartesian4,
-<<<<<<< HEAD
-=======
-        Cartesian3,
->>>>>>> c7fb8156
         Cartographic,
         defaultValue,
         defined,
@@ -103,9 +95,6 @@
         TileImagery,
         SingleTileProjectedImageryProvider) {
     'use strict';
-
-    var ARBITRARY_PROJECTION_VERTICES_WIDTH = 128;
-    var ARBITRARY_PROJECTION_VERTICES_HEIGHT = 128;
 
     /**
      * An imagery layer that displays tiled image data from a single imagery provider
@@ -1000,25 +989,15 @@
      *
      * @param {Context} context The rendered context to use to create textures.
      * @param {Imagery} imagery The imagery for which to create a texture.
-<<<<<<< HEAD
-     * @param
-=======
->>>>>>> c7fb8156
      */
     ImageryLayer.prototype._createMultipleTextures = function(context, imagery) {
         var imageryProvider = this._imageryProvider;
         var projectedImages = imagery.projectedImages;
-<<<<<<< HEAD
-
-        // If this imagery provider has a discard policy, use it to check if this
-        // image should be discarded.
-=======
         var projectedImagesLength = projectedImages.length;
         var i;
 
         // If this imagery provider has a discard policy, use it to check if the
         // images should be discarded.
->>>>>>> c7fb8156
         if (defined(imageryProvider.tileDiscardPolicy)) {
             var discardPolicy = imageryProvider.tileDiscardPolicy;
             if (defined(discardPolicy)) {
@@ -1029,12 +1008,6 @@
                     return;
                 }
 
-<<<<<<< HEAD
-                // Mark discarded imagery tiles invalid.  Parent imagery will be used instead.
-                if (discardPolicy.shouldDiscardImage(projectedImages[0])) {
-                    imagery.state = ImageryState.INVALID;
-                    return;
-=======
                 // If any imagery tiles are invalid, mark the generated imagery tile as invalid.
                 // Parent imagery will be used instead.
                 for (i = 0; i < projectedImagesLength; i++) {
@@ -1047,7 +1020,6 @@
                         imagery.state = ImageryState.INVALID;
                         return;
                     }
->>>>>>> c7fb8156
                 }
             }
         }
@@ -1064,13 +1036,7 @@
             magnificationFilter : this.magnificationFilter
         });
 
-<<<<<<< HEAD
-        var projectedImagesLength = projectedImages.length;
-
-        for (var i = 0; i < projectedImagesLength; i++) {
-=======
         for (i = 0; i < projectedImagesLength; i++) {
->>>>>>> c7fb8156
             var image = projectedImages[i];
 
             var texture;
@@ -1093,13 +1059,10 @@
                     sampler : sampler
                 });
             }
-<<<<<<< HEAD
-=======
             if (defined(image.destroy)) {
                 image.destroy();
             }
 
->>>>>>> c7fb8156
             imagery.projectedTextures[i] = texture;
         }
         imagery.projectedImages.length = 0;
@@ -1215,20 +1178,6 @@
         }
     };
 
-<<<<<<< HEAD
-    var uniformMap = {
-        u_textureDimensions : function() {
-            return this.textureDimensions;
-        },
-        u_texture : function() {
-            return this.texture;
-        },
-
-        textureDimensions : new Cartesian2(),
-        texture : undefined
-    };
-
-=======
     function MakeCommandOptions() {
         this.projectedCoordinates = undefined;
         this.shaderProgram = undefined;
@@ -1250,7 +1199,6 @@
     var geographicCartographicScratch = new Cartographic();
     var projectedScratch = new Cartesian3();
 
->>>>>>> c7fb8156
     /**
      * Enqueues commands re-projecting multiple textures to a {@link GeographicProjection} on the next update
      * and generate mipmaps for the geographic texture.
@@ -1273,40 +1221,6 @@
             preMultiplyAlpha : someTexture.preMultiplyAlpha
         });
 
-<<<<<<< HEAD
-        if (CesiumMath.isPowerOfTwo(width) && CesiumMath.isPowerOfTwo(height)) {
-            outputTexture.generateMipmap(MipmapHint.NICEST);
-        }
-
-        var projection = this._imageryProvider.tilingScheme.sourceProjection;
-        var rectangle = imagery.rectangle;
-        var context = frameState.context;
-
-        // Create reusable positions buffer
-        var positions = new Float32Array(ARBITRARY_PROJECTION_VERTICES_WIDTH * ARBITRARY_PROJECTION_VERTICES_HEIGHT * 2);
-        var index = 0;
-        var widthIncrement = 1.0 / (ARBITRARY_PROJECTION_VERTICES_WIDTH - 1);
-        var heightIncrement = 1.0 / (ARBITRARY_PROJECTION_VERTICES_HEIGHT - 1);
-        var w;
-        var h;
-        for (w = 0; w < ARBITRARY_PROJECTION_VERTICES_WIDTH; w++) {
-            for (h = 0; h < ARBITRARY_PROJECTION_VERTICES_HEIGHT; h++) {
-                positions[index++] = w * widthIncrement;
-                positions[index++] = h * heightIncrement;
-            }
-        }
-
-        var positionsBuffer = Buffer.createVertexBuffer({
-            context : context,
-            typedArray : positions,
-            usage : BufferUsage.STATIC_DRAW
-        });
-
-        for (var i = 0; i < projectedTexturesLength; i++) {
-            imagery.addReference();
-            var final = (i === projectedTexturesLength - 1);
-            var computeCommand = makeCommand(context, projectedTextures[i], outputTexture, rectangle, projectedRectangles[i], projection, imagery, this, final, positionsBuffer);
-=======
         // Allocate memory for the mipmaps.  Failure to do this before rendering
         // to the texture via the FBO, and calling generateMipmap later,
         // will result in the texture appearing blank.  I can't pretend to
@@ -1432,30 +1346,18 @@
             makeCommandOptions.final = (i === projectedTexturesLength - 1);
 
             var computeCommand = makeCommand(makeCommandOptions);
->>>>>>> c7fb8156
             this._reprojectComputeCommands.push(computeCommand);
         }
     };
 
-<<<<<<< HEAD
-    function makeCommand(context, projectedTexture, outputTexture, rectangle, projectedRectangle, projection, imagery, that, final, positionsBuffer) {
-=======
     function makeCommand(makeCommandOptions) {
         var imagery = makeCommandOptions.imagery;
->>>>>>> c7fb8156
         return new ComputeCommand({
             persists : true,
             owner : this,
             // Update render resources right before execution instead of now.
             // This allows different ImageryLayers to share the same vao and buffers.
             preExecute : function(command) {
-<<<<<<< HEAD
-                reprojectFromArbitrary(command, context, projectedTexture, outputTexture, rectangle, projectedRectangle, projection, positionsBuffer);
-            },
-            postExecute : function(outputTexture) {
-                if (final) {
-                    finalizeReprojectTexture(that, context, imagery, outputTexture);
-=======
                 reprojectFromArbitrary(command, makeCommandOptions);
             },
             postExecute : function(outputTexture) {
@@ -1467,7 +1369,6 @@
                     }
 
                     finalizeReprojectTexture(makeCommandOptions.imageryLayer, makeCommandOptions.context, imagery, outputTexture);
->>>>>>> c7fb8156
                     imagery.projectedTextures.length = 0;
                 }
                 imagery.releaseReference();
@@ -1475,108 +1376,6 @@
         });
     }
 
-<<<<<<< HEAD
-    var geographicCartographicScratch = new Cartographic();
-    var projectedScratch = new Cartesian3();
-    function reprojectFromArbitrary(command, context, texture, outputTexture, cartographicRectangle, projectedRectangle, projection, positionsBuffer) {
-        var reproject = {
-            vertexArray : undefined,
-            shaderProgram : undefined,
-            sampler : undefined,
-            destroy : function() {
-                if (defined(this.framebuffer)) {
-                    this.framebuffer.destroy();
-                }
-                if (defined(this.vertexArray)) {
-                    this.vertexArray.destroy();
-                }
-                if (defined(this.shaderProgram)) {
-                    this.shaderProgram.destroy();
-                }
-            }
-        };
-
-        // For each vertex in the target grid, project into the projection
-        var south = cartographicRectangle.south;
-        var west = cartographicRectangle.west;
-
-        var unprojectedWidthIncrement = cartographicRectangle.width / (ARBITRARY_PROJECTION_VERTICES_WIDTH - 1);
-        var unprojectedHeightIncrement = cartographicRectangle.height / (ARBITRARY_PROJECTION_VERTICES_HEIGHT - 1);
-        var geographicCartographic = geographicCartographicScratch;
-        var projected = projectedScratch;
-
-        var projectedSouth = projectedRectangle.south;
-        var projectedWest = projectedRectangle.west;
-
-        var texcoords = new Float32Array(ARBITRARY_PROJECTION_VERTICES_WIDTH * ARBITRARY_PROJECTION_VERTICES_HEIGHT * 2);
-        var index = 0;
-        for (var w = 0; w < ARBITRARY_PROJECTION_VERTICES_WIDTH; w++) {
-            for (var h = 0; h < ARBITRARY_PROJECTION_VERTICES_HEIGHT; h++) {
-                geographicCartographic.longitude = west + w * unprojectedWidthIncrement;
-                geographicCartographic.latitude = south + h * unprojectedHeightIncrement;
-
-                projection.project(geographicCartographic, projected);
-
-                texcoords[index++] = (projected.x - projectedWest) / projectedRectangle.width;
-                texcoords[index++] = (projected.y - projectedSouth) / projectedRectangle.height;
-            }
-        }
-
-        var reprojectAttributeIndices = {
-            position : 0,
-            textureCoordinates : 1
-        };
-
-        var indices = TerrainProvider.getRegularGridIndices(ARBITRARY_PROJECTION_VERTICES_WIDTH, ARBITRARY_PROJECTION_VERTICES_HEIGHT);
-        var indexBuffer = Buffer.createIndexBuffer({
-            context : context,
-            typedArray : indices,
-            usage : BufferUsage.STATIC_DRAW,
-            indexDatatype : IndexDatatype.UNSIGNED_SHORT
-        });
-
-        reproject.vertexArray = new VertexArray({
-            context : context,
-            attributes : [{
-                index : reprojectAttributeIndices.position,
-                vertexBuffer : positionsBuffer,
-                componentsPerAttribute : 2
-            },{
-                index : reprojectAttributeIndices.textureCoordinates,
-                vertexBuffer : Buffer.createVertexBuffer({
-                    context : context,
-                    typedArray : texcoords,
-                    usage : BufferUsage.STATIC_DRAW
-                }),
-                componentsPerAttribute : 2
-            }],
-            indexBuffer : indexBuffer
-        });
-
-        reproject.shaderProgram = ShaderProgram.fromCache({
-            context : context,
-            vertexShaderSource : ReprojectArbitraryVS,
-            fragmentShaderSource : ReprojectArbitraryFS,
-            attributeLocations : reprojectAttributeIndices
-        });
-
-        reproject.sampler = new Sampler({
-            wrapS : TextureWrap.CLAMP_TO_EDGE,
-            wrapT : TextureWrap.CLAMP_TO_EDGE,
-            minificationFilter : TextureMinificationFilter.LINEAR,
-            magnificationFilter : TextureMagnificationFilter.LINEAR
-        });
-
-        uniformMap.textureDimensions.x = texture.width;
-        uniformMap.textureDimensions.y = texture.height;
-        uniformMap.texture = texture;
-
-        command.clear = false;
-        command.shaderProgram = reproject.shaderProgram;
-        command.outputTexture = outputTexture;
-        command.uniformMap = uniformMap;
-        command.vertexArray = reproject.vertexArray;
-=======
     var arbitraryUniformMap = {
         u_textureDimensions : function() {
             return this.textureDimensions;
@@ -1613,7 +1412,6 @@
         command.outputTexture = makeCommandOptions.outputTexture;
         command.uniformMap = arbitraryUniformMap;
         command.vertexArray = vertexArray;
->>>>>>> c7fb8156
     }
 
     /**
@@ -1662,6 +1460,18 @@
     function getImageryCacheKey(x, y, level) {
         return JSON.stringify([x, y, level]);
     }
+
+    var uniformMap = {
+        u_textureDimensions : function() {
+            return this.textureDimensions;
+        },
+        u_texture : function() {
+            return this.texture;
+        },
+
+        textureDimensions : new Cartesian2(),
+        texture : undefined
+    };
 
     var float32ArrayScratch = FeatureDetection.supportsTypedArrays() ? new Float32Array(2 * 64) : undefined;
 
