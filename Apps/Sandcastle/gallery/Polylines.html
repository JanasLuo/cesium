--- conflicted
+++ resolved
@@ -71,17 +71,6 @@
             width : 10.0
         });
         Sandcastle.declare(coloredPolyline);    // For highlighting on mouseover in Sandcastle.
-<<<<<<< HEAD
-=======
-        coloredPolyline.setPositions(ellipsoid.cartographicArrayToCartesianArray([
-            Cesium.Cartographic.fromDegrees(-95.0, 30.0),
-            Cesium.Cartographic.fromDegrees(-85.0, 40.0)
-        ]));
-        var glowMaterial = Cesium.Material.fromType(Cesium.Material.PolylineGlowType);
-        glowMaterial.uniforms.innerWidth = 3.0;
-        glowMaterial.uniforms.color = new Cesium.Color(1.0, 0.5, 0.0, 1.0);
-        coloredPolyline.setMaterial(glowMaterial);
-        coloredPolyline.setWidth(10.0);
         
         // A polyline loop
         var loopPolyline = polylines.add();
@@ -94,7 +83,6 @@
         ]));
         loopPolyline.setWidth(3.0);
         loopPolyline.setLoop(true);
->>>>>>> 07bdd8ab
 
         primitives.add(polylines);
 
