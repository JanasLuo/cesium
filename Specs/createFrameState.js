--- conflicted
+++ resolved
@@ -13,14 +13,9 @@
         JulianDate,
         Camera,
         CreditDisplay,
-<<<<<<< HEAD
         FrameState,
         JobScheduler) {
-    "use strict";
-=======
-        FrameState) {
     'use strict';
->>>>>>> 7e98cd2c
 
     function createFrameState(context, camera, frameNumber, time) {
         // Mock frame-state for testing.
