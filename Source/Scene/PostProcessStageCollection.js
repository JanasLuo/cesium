define([
        '../Core/arraySlice',
        '../Core/Check',
        '../Core/defaultValue',
        '../Core/defined',
        '../Core/defineProperties',
        '../Core/destroyObject',
        '../Core/DeveloperError',
        '../Core/PixelFormat',
        '../Renderer/PixelDatatype',
        '../Renderer/Sampler',
        '../Renderer/Texture',
        '../Renderer/TextureMagnificationFilter',
        '../Renderer/TextureMinificationFilter',
        '../Renderer/TextureWrap',
        '../Shaders/PostProcessStages/PassThrough',
        './PostProcessStageLibrary',
        './PostProcessStageTextureCache'
    ], function(
        arraySlice,
        Check,
        defaultValue,
        defined,
        defineProperties,
        destroyObject,
        DeveloperError,
        PixelFormat,
        PixelDatatype,
        Sampler,
        Texture,
        TextureMagnificationFilter,
        TextureMinificationFilter,
        TextureWrap,
        PassThrough,
        PostProcessStageLibrary,
        PostProcessStageTextureCache) {
    'use strict';

    var stackScratch = [];

    /**
     * A collection of {@link PostProcessStage}s and/or {@link PostProcessStageComposite}s.
     * <p>
     * The input texture for each post-process stage is the texture rendered to by the scene or the texture rendered
     * to by the previous stage in the collection.
     * </p>
     * <p>
     * If the ambient occlusion or bloom stages are enabled, they will execute before all other stages.
     * </p>
     * <p>
     * If the FXAA stage is enabled, it will execute after all other stages.
     * </p>
     *
     * @alias PostProcessStageCollection
     * @constructor
     */
    function PostProcessStageCollection() {
        var fxaa = PostProcessStageLibrary.createFXAAStage();
        var ao = PostProcessStageLibrary.createAmbientOcclusionStage();
        var bloom = PostProcessStageLibrary.createBloomStage();
        //var tonemapping = PostProcessStageLibrary.createReinhardTonemappingStage();
        //var tonemapping = PostProcessStageLibrary.createModifiedReinhardTonemappingStage();
        //var tonemapping = PostProcessStageLibrary.createFilmicTonemappingStage();
        var tonemapping = PostProcessStageLibrary.createACESTonemappingStage();

        ao.enabled = false;
        bloom.enabled = false; // TODO HDR
        //bloom.enabled = true;
        tonemapping.enabled = false;

        // TODO HDR
        fxaa.enabled = false;

        var textureCache = new PostProcessStageTextureCache(this);

        var stageNames = {};
        var stack = stackScratch;
        stack.push(fxaa, ao, bloom, tonemapping);
        while (stack.length > 0) {
            var stage = stack.pop();
            stageNames[stage.name] = stage;
            stage._textureCache = textureCache;

            var length = stage.length;
            if (defined(length)) {
                for (var i = 0; i < length; ++i) {
                    stack.push(stage.get(i));
                }
            }
        }

        this._stages = [];
        this._activeStages = [];
        this._previousActiveStages = [];

        this._randomTexture = undefined; // For AO

        var that = this;
        ao.uniforms.randomTexture = function() {
            return that._randomTexture;
        };

        this._ao = ao;
        this._bloom = bloom;
        this._tonemapping = tonemapping;
        this._fxaa = fxaa;

        this._lastLength = undefined;
        this._aoEnabled = undefined;
        this._bloomEnabled = undefined;
        this._tonemappingEnabled = undefined;
        this._fxaaEnabled = undefined;

        this._stagesRemoved = false;
        this._textureCacheDirty = false;

        this._stageNames = stageNames;
        this._textureCache = textureCache;
    }

    defineProperties(PostProcessStageCollection.prototype, {
        /**
         * Determines if all of the post-process stages in the collection are ready to be executed.
         *
         * @memberof PostProcessStageCollection.prototype
         * @type {Boolean}
         * @readonly
         */
        ready : {
            get : function() {
                var readyAndEnabled = false;
                var stages = this._stages;
                var length = stages.length;
                for (var i = length - 1; i >= 0; --i) {
                    var stage = stages[i];
                    readyAndEnabled = readyAndEnabled || (stage.ready && stage.enabled);
                }

                var fxaa = this._fxaa;
                var ao = this._ao;
                var bloom = this._bloom;
                var tonemapping = this._tonemapping;

                readyAndEnabled = readyAndEnabled || (fxaa.ready && fxaa.enabled);
                readyAndEnabled = readyAndEnabled || (ao.ready && ao.enabled);
                readyAndEnabled = readyAndEnabled || (bloom.ready && bloom.enabled);
                readyAndEnabled = readyAndEnabled || (tonemapping.ready && tonemapping.enabled);

                return readyAndEnabled;
            }
        },
        /**
         * A post-process stage for Fast Approximate Anti-aliasing.
         * <p>
         * When enabled, this stage will execute after all others.
         * </p>
         *
         * @memberof PostProcessStageCollection.prototype
         * @type {PostProcessStage}
         * @readonly
         */
        fxaa : {
            get : function() {
                return this._fxaa;
            }
        },
        /**
         * A post-process stage that applies Horizon-based Ambient Occlusion (HBAO) to the input texture.
         * <p>
         * Ambient occlusion simulates shadows from ambient light. These shadows would always be present when the
         * surface receives light and regardless of the light's position.
         * </p>
         * <p>
         * The uniforms have the following properties: <code>intensity</code>, <code>bias</code>, <code>lengthCap</code>,
         * <code>stepSize</code>, <code>frustumLength</code>, <code>ambientOcclusionOnly</code>,
         * <code>delta</code>, <code>sigma</code>, and <code>kernelSize</code>.
         * </p>
         * <ul>
         * <li><code>intensity</code> is a scalar value used to lighten or darken the shadows exponentially. Higher values make the shadows darker. The default value is <code>3.0</code>.</li>
         *
         * <li><code>bias</code> is a scalar value representing an angle in radians. If the dot product between the normal of the sample and the vector to the camera is less than this value,
         * sampling stops in the current direction. This is used to remove shadows from near planar edges. The default value is <code>0.1</code>.</li>
         *
         * <li><code>lengthCap</code> is a scalar value representing a length in meters. If the distance from the current sample to first sample is greater than this value,
         * sampling stops in the current direction. The default value is <code>0.26</code>.</li>
         *
         * <li><code>stepSize</code> is a scalar value indicating the distance to the next texel sample in the current direction. The default value is <code>1.95</code>.</li>
         *
         * <li><code>frustumLength</code> is a scalar value in meters. If the current fragment has a distance from the camera greater than this value, ambient occlusion is not computed for the fragment.
         * The default value is <code>1000.0</code>.</li>
         *
         * <li><code>ambientOcclusionOnly</code> is a boolean value. When <code>true</code>, only the shadows generated are written to the output. When <code>false</code>, the input texture is modulated
         * with the ambient occlusion. This is a useful debug option for seeing the effects of changing the uniform values. The default value is <code>false</code>.</li>
         * </ul>
         * <p>
         * <code>delta</code>, <code>sigma</code>, and <code>kernelSize</code> are the same properties as {@link PostProcessStageLibrary#createBlurStage}.
         * The blur is applied to the shadows generated from the image to make them smoother.
         * </p>
         * <p>
         * When enabled, this stage will execute before all others.
         * </p>
         *
         * @memberof PostProcessStageCollection.prototype
         * @type {PostProcessStageComposite}
         * @readonly
         */
        ambientOcclusion : {
            get : function() {
                return this._ao;
            }
        },
        /**
         * A post-process stage for a bloom effect.
         * <p>
         * A bloom effect adds glow effect, makes bright areas brighter, and dark areas darker.
         * </p>
         * <p>
         * This stage has the following uniforms: <code>contrast</code>, <code>brightness</code>, <code>glowOnly</code>,
         * <code>delta</code>, <code>sigma</code>, and <code>kernelSize</code>.
         * </p>
         * <ul>
         * <li><code>contrast</code> is a scalar value in the range [-255.0, 255.0] and affects the contract of the effect. The default value is <code>128.0</code>.</li>
         *
         * <li><code>brightness</code> is a scalar value. The input texture RGB value is converted to hue, saturation, and brightness (HSB) then this value is
         * added to the brightness. The default value is <code>-0.3</code>.</li>
         *
         * <li><code>glowOnly</code> is a boolean value. When <code>true</code>, only the glow effect will be shown. When <code>false</code>, the glow will be added to the input texture.
         * The default value is <code>false</code>. This is a debug option for viewing the effects when changing the other uniform values.</li>
         * </ul>
         * <p>
         * <code>delta</code>, <code>sigma</code>, and <code>kernelSize</code> are the same properties as {@link PostProcessStageLibrary#createBlurStage}.
         * The blur is applied to the shadows generated from the image to make them smoother.
         * </p>
         * <p>
         * When enabled, this stage will execute before all others.
         * </p>
         *
         * @memberOf PostProcessStageCollection.prototype
         * @type {PostProcessStageComposite}
         * @readonly
         */
        bloom : {
            get : function() {
                return this._bloom;
            }
        },
        /**
         * The number of post-process stages in this collection.
         *
         * @memberof PostProcessStageCollection.prototype
         * @type {Number}
         * @readonly
         */
        length : {
            get : function() {
                removeStages(this);
                return this._stages.length;
            }
        },
        /**
         * A reference to the last texture written to when executing the post-process stages in this collection.
         *
         * @memberof PostProcessStageCollection.prototype
         * @type {Texture}
         * @readonly
         * @private
         */
        outputTexture : {
            get : function() {
                var fxaa = this._fxaa;
                if (fxaa.enabled && fxaa.ready) {
                    return this.getOutputTexture(fxaa.name);
                }

                var stages = this._stages;
                var length = stages.length;
                for (var i = length - 1; i >= 0; --i) {
                    var stage = stages[i];
                    if (defined(stage) && stage.ready && stage.enabled) {
                        return this.getOutputTexture(stage.name);
                    }
                }

                var tonemapping = this._tonemapping;
                if (tonemapping.enabled && tonemapping.ready) {
                    return this.getOutputTexture(tonemapping.name);
                }

                var bloom = this._bloom;
                if (bloom.enabled && bloom.ready) {
                    return this.getOutputTexture(bloom.name);
                }

                var ao = this._ao;
                if (ao.enabled && ao.ready) {
                    return this.getOutputTexture(ao.name);
                }

                return undefined;
            }
        },
        /**
         * Whether the collection has a stage that has selected features.
         *
         * @memberof PostProcessStageCollection.prototype
         * @type {Boolean}
         * @readonly
         * @private
         */
        hasSelectedFeatures : {
            get : function() {
                var stages = arraySlice(this._stages);
                while (stages.length > 0) {
                    var stage = stages.pop();
                    if (defined(stage.selectedFeatures)) {
                        return true;
                    }
                    var length = stage.length;
                    if (defined(length)) {
                        for (var i = 0; i < length; ++i) {
                            stages.push(stage.get(i));
                        }
                    }
                }
                return false;
            }
        }
    });

    function removeStages(collection) {
        if (!collection._stagesRemoved) {
            return;
        }

        collection._stagesRemoved = false;

        var newStages = [];
        var stages = collection._stages;
        var length = stages.length;
        for (var i = 0, j = 0; i < length; ++i) {
            var stage = stages[i];
            if (stage) {
                stage._index = j++;
                newStages.push(stage);
            }
        }

        collection._stages = newStages;
    }

    /**
     * Adds the post-process stage to the collection.
     *
     * @param {PostProcessStage|PostProcessStageComposite} stage The post-process stage to add to the collection.
     * @return {PostProcessStage|PostProcessStageComposite} The post-process stage that was added to the collection.
     *
     * @exception {DeveloperError} The post-process stage has already been added to the collection or does not have a unique name.
     */
    PostProcessStageCollection.prototype.add = function(stage) {
        //>>includeStart('debug', pragmas.debug);
        Check.typeOf.object('stage', stage);
        //>>includeEnd('debug');

        var stageNames = this._stageNames;

        var stack = stackScratch;
        stack.push(stage);
        while (stack.length > 0) {
            var currentStage = stack.pop();
            //>>includeStart('debug', pragmas.debug);
            if (defined(stageNames[currentStage.name])) {
                throw new DeveloperError(currentStage.name + ' has already been added to the collection or does not have a unique name.');
            }
            //>>includeEnd('debug');
            stageNames[currentStage.name] = currentStage;
            currentStage._textureCache = this._textureCache;

            var length = currentStage.length;
            if (defined(length)) {
                for (var i = 0; i < length; ++i) {
                    stack.push(currentStage.get(i));
                }
            }
        }

        var stages = this._stages;
        stage._index = stages.length;
        stages.push(stage);
        this._textureCacheDirty = true;
        return stage;
    };

    /**
     * Removes a post-process stage from the collection and destroys it.
     *
     * @param {PostProcessStage|PostProcessStageComposite} stage The post-process stage to remove from the collection.
     * @return {Boolean} Whether the post-process stage was removed.
     */
    PostProcessStageCollection.prototype.remove = function(stage) {
        if (!this.contains(stage)) {
            return false;
        }

        var stageNames = this._stageNames;

        var stack = stackScratch;
        stack.push(stage);
        while (stack.length > 0) {
            var currentStage = stack.pop();
            delete stageNames[currentStage.name];

            var length = currentStage.length;
            if (defined(length)) {
                for (var i = 0; i < length; ++i) {
                    stack.push(currentStage.get(i));
                }
            }
        }

        this._stages[stage._index] = undefined;
        this._stagesRemoved = true;
        this._textureCacheDirty = true;
        stage._index = undefined;
        stage._textureCache = undefined;
        stage.destroy();
        return true;
    };

    /**
     * Returns whether the collection contains a post-process stage.
     *
     * @param {PostProcessStage|PostProcessStageComposite} stage The post-process stage.
     * @return {Boolean} Whether the collection contains the post-process stage.
     */
    PostProcessStageCollection.prototype.contains = function(stage) {
        return defined(stage) && defined(stage._index) && stage._textureCache === this._textureCache;
    };

    /**
     * Gets the post-process stage at <code>index</code>.
     *
     * @param {Number} index The index of the post-process stage.
     * @return {PostProcessStage|PostProcessStageComposite} The post-process stage at index.
     */
    PostProcessStageCollection.prototype.get = function(index) {
        removeStages(this);
        var stages = this._stages;
        //>>includeStart('debug', pragmas.debug);
        var length = stages.length;
        Check.typeOf.number.greaterThanOrEquals('stages length', length, 0);
        Check.typeOf.number.greaterThanOrEquals('index', index, 0);
        Check.typeOf.number.lessThan('index', index, length);
        //>>includeEnd('debug');
        return stages[index];
    };

    /**
     * Removes all post-process stages from the collection and destroys them.
     */
    PostProcessStageCollection.prototype.removeAll = function() {
        var stages = this._stages;
        var length = stages.length;
        for (var i = 0; i < length; ++i) {
            this.remove(stages[i]);
        }
        stages.length = 0;
    };

    /**
     * Gets a post-process stage in the collection by its name.
     *
     * @param {String} name The name of the post-process stage.
     * @return {PostProcessStage|PostProcessStageComposite} The post-process stage.
     *
     * @private
     */
    PostProcessStageCollection.prototype.getStageByName = function(name) {
        return this._stageNames[name];
    };

    /**
     * Called before the post-process stages in the collection are executed. Calls update for each stage and creates WebGL resources.
     *
     * @param {Context} context The context.
     *
     * @private
     */
    PostProcessStageCollection.prototype.update = function(context, useLogDepth, useHDR) {
        removeStages(this);

        var previousActiveStages = this._activeStages;
        var activeStages = this._activeStages = this._previousActiveStages;
        this._previousActiveStages = previousActiveStages;

        var stages = this._stages;
        var length = activeStages.length = stages.length;

        var i;
        var stage;
        var count = 0;
        for (i = 0; i < length; ++i) {
            stage = stages[i];
            if (stage.ready && stage.enabled && stage._isSupported(context)) {
                activeStages[count++] = stage;
            }
        }
        activeStages.length = count;

        var activeStagesChanged = count !== previousActiveStages.length;
        if (!activeStagesChanged) {
            for (i = 0; i < count; ++i) {
                if (activeStages[i] !== previousActiveStages[i]) {
                    activeStagesChanged = true;
                    break;
                }
            }
        }

        var ao = this._ao;
        var bloom = this._bloom;
        var tonemapping = this._tonemapping;
        var fxaa = this._fxaa;

        tonemapping.enabled = useHDR;

        var aoEnabled = ao.enabled && ao._isSupported(context);
        var bloomEnabled = bloom.enabled && bloom._isSupported(context);
        var tonemappingEnabled = tonemapping.enabled && tonemapping._isSupported(context);
        var fxaaEnabled = fxaa.enabled && fxaa._isSupported(context);

<<<<<<< HEAD
        if (this._textureCacheDirty || count !== this._lastLength || aoEnabled !== this._aoEnabled ||
            bloomEnabled !== this._bloomEnabled || tonemappingEnabled !== this._tonemappingEnabled || fxaaEnabled !== this._fxaaEnabled) {
=======
        if (activeStagesChanged || this._textureCacheDirty || count !== this._lastLength || aoEnabled !== this._aoEnabled || bloomEnabled !== this._bloomEnabled || fxaaEnabled !== this._fxaaEnabled) {
>>>>>>> 6fdf2b75
            // The number of stages to execute has changed.
            // Update dependencies and recreate framebuffers.
            this._textureCache.updateDependencies();

            this._lastLength = count;
            this._aoEnabled = aoEnabled;
            this._bloomEnabled = bloomEnabled;
            this._tonemappingEnabled = tonemappingEnabled;
            this._fxaaEnabled = fxaaEnabled;
            this._textureCacheDirty = false;
        }

        if (defined(this._randomTexture) && !aoEnabled) {
            this._randomTexture.destroy();
            this._randomTexture = undefined;
        }

        if (!defined(this._randomTexture) && aoEnabled) {
            length = 256 * 256 * 3;
            var random = new Uint8Array(length);
            for (i = 0; i < length; i += 3) {
                random[i] = Math.floor(Math.random() * 255.0);
            }

            this._randomTexture = new Texture({
                context : context,
                pixelFormat : PixelFormat.RGB,
                pixelDatatype : PixelDatatype.UNSIGNED_BYTE,
                source : {
                    arrayBufferView : random,
                    width : 256,
                    height : 256
                },
                sampler : new Sampler({
                    wrapS : TextureWrap.REPEAT,
                    wrapT : TextureWrap.REPEAT,
                    minificationFilter : TextureMinificationFilter.NEAREST,
                    magnificationFilter : TextureMagnificationFilter.NEAREST
                })
            });
        }

        this._textureCache.update(context);

        fxaa.update(context, useLogDepth);
        ao.update(context, useLogDepth);
        bloom.update(context, useLogDepth);
        tonemapping.update(context, useLogDepth);

        length = stages.length;
        for (i = 0; i < length; ++i) {
            stages[i].update(context, useLogDepth);
        }
    };

    /**
     * Clears all of the framebuffers used by the stages.
     *
     * @param {Context} context The context.
     *
     * @private
     */
    PostProcessStageCollection.prototype.clear = function(context) {
        this._textureCache.clear(context);
    };

    function getOutputTexture(stage) {
        while (defined(stage.length)) {
            stage = stage.get(stage.length - 1);
        }
        return stage.outputTexture;
    }

    /**
     * Gets the output texture of a stage with the given name.
     *
     * @param {String} stageName The name of the stage.
     * @return {Texture|undefined} The texture rendered to by the stage with the given name.
     *
     * @private
     */
    PostProcessStageCollection.prototype.getOutputTexture = function(stageName) {
        var stage = this.getStageByName(stageName);
        if (!defined(stage)) {
            return undefined;
        }
        return getOutputTexture(stage);
    };

    function execute(stage, context, colorTexture, depthTexture, idTexture) {
        if (defined(stage.execute)) {
            stage.execute(context, colorTexture, depthTexture, idTexture);
            return;
        }

        var length = stage.length;
        var i;

        if (stage.inputPreviousStageTexture) {
            execute(stage.get(0), context, colorTexture, depthTexture, idTexture);
            for (i = 1; i < length; ++i) {
                execute(stage.get(i), context, getOutputTexture(stage.get(i - 1)), depthTexture, idTexture);
            }
        } else {
            for (i = 0; i < length; ++i) {
                execute(stage.get(i), context, colorTexture, depthTexture, idTexture);
            }
        }
    }

    /**
     * Executes all ready and enabled stages in the collection.
     *
     * @param {Context} context The context.
     * @param {Texture} colorTexture The color texture rendered to by the scene.
     * @param {Texture} depthTexture The depth texture written to by the scene.
     *
     * @private
     */
    PostProcessStageCollection.prototype.execute = function(context, colorTexture, depthTexture, idTexture) {
        var activeStages = this._activeStages;
        var length = activeStages.length;

        var fxaa = this._fxaa;
        var ao = this._ao;
        var bloom = this._bloom;
        var tonemapping = this._tonemapping;

        var aoEnabled = ao.enabled && ao._isSupported(context);
        var bloomEnabled = bloom.enabled && bloom._isSupported(context);
        var tonemappingEnabled = tonemapping.enabled && tonemapping._isSupported(context);
        var fxaaEnabled = fxaa.enabled && fxaa._isSupported(context);

        if (!fxaaEnabled && !aoEnabled && !bloomEnabled && !tonemappingEnabled && length === 0) {
            return;
        }

        var initialTexture = colorTexture;
        if (aoEnabled && ao.ready) {
            execute(ao, context, initialTexture, depthTexture, idTexture);
            initialTexture = getOutputTexture(ao);
        }
        if (bloomEnabled && bloom.ready) {
            execute(bloom, context, initialTexture, depthTexture, idTexture);
            initialTexture = getOutputTexture(bloom);
        }
        if (tonemappingEnabled && tonemapping.ready) {
            execute(tonemapping, context, initialTexture, depthTexture);
            initialTexture = getOutputTexture(tonemapping);
        }

        var lastTexture = initialTexture;

        if (length > 0) {
            execute(activeStages[0], context, initialTexture, depthTexture, idTexture);
            for (var i = 1; i < length; ++i) {
                execute(activeStages[i], context, getOutputTexture(activeStages[i - 1]), depthTexture, idTexture);
            }
            lastTexture = getOutputTexture(activeStages[length - 1]);
        }

        if (fxaaEnabled && fxaa.ready) {
            execute(fxaa, context, lastTexture, depthTexture, idTexture);
        }
    };

    /**
     * Copies the output of all executed stages to the color texture of a framebuffer.
     *
     * @param {Context} context The context.
     * @param {Framebuffer} framebuffer The framebuffer to copy to.
     *
     * @private
     */
    PostProcessStageCollection.prototype.copy = function(context, framebuffer) {
        if (!defined(this._copyColorCommand)) {
            var that = this;
            this._copyColorCommand = context.createViewportQuadCommand(PassThrough, {
                uniformMap : {
                    colorTexture : function() {
                        return that.outputTexture;
                    }
                },
                owner : this
            });
        }

        this._copyColorCommand.framebuffer = framebuffer;
        this._copyColorCommand.execute(context);
    };

    /**
     * Returns true if this object was destroyed; otherwise, false.
     * <p>
     * If this object was destroyed, it should not be used; calling any function other than
     * <code>isDestroyed</code> will result in a {@link DeveloperError} exception.
     * </p>
     *
     * @returns {Boolean} <code>true</code> if this object was destroyed; otherwise, <code>false</code>.
     *
     * @see PostProcessStageCollection#destroy
     */
    PostProcessStageCollection.prototype.isDestroyed = function() {
        return false;
    };

    /**
     * Destroys the WebGL resources held by this object.  Destroying an object allows for deterministic
     * release of WebGL resources, instead of relying on the garbage collector to destroy this object.
     * <p>
     * Once an object is destroyed, it should not be used; calling any function other than
     * <code>isDestroyed</code> will result in a {@link DeveloperError} exception.  Therefore,
     * assign the return value (<code>undefined</code>) to the object as done in the example.
     * </p>
     *
     * @exception {DeveloperError} This object was destroyed, i.e., destroy() was called.
     *
     * @see PostProcessStageCollection#isDestroyed
     */
    PostProcessStageCollection.prototype.destroy = function() {
        this._fxaa.destroy();
        this._ao.destroy();
        this._bloom.destroy();
        this._tonemapping.destroy();
        this.removeAll();
        this._textureCache = this._textureCache && this._textureCache.destroy();
        return destroyObject(this);
    };

    return PostProcessStageCollection;
});<|MERGE_RESOLUTION|>--- conflicted
+++ resolved
@@ -528,12 +528,8 @@
         var tonemappingEnabled = tonemapping.enabled && tonemapping._isSupported(context);
         var fxaaEnabled = fxaa.enabled && fxaa._isSupported(context);
 
-<<<<<<< HEAD
-        if (this._textureCacheDirty || count !== this._lastLength || aoEnabled !== this._aoEnabled ||
+        if (activeStagesChanged || this._textureCacheDirty || count !== this._lastLength || aoEnabled !== this._aoEnabled ||
             bloomEnabled !== this._bloomEnabled || tonemappingEnabled !== this._tonemappingEnabled || fxaaEnabled !== this._fxaaEnabled) {
-=======
-        if (activeStagesChanged || this._textureCacheDirty || count !== this._lastLength || aoEnabled !== this._aoEnabled || bloomEnabled !== this._bloomEnabled || fxaaEnabled !== this._fxaaEnabled) {
->>>>>>> 6fdf2b75
             // The number of stages to execute has changed.
             // Update dependencies and recreate framebuffers.
             this._textureCache.updateDependencies();
