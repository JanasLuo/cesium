--- conflicted
+++ resolved
@@ -73,13 +73,8 @@
             throw new DeveloperError('description.url is required.');
         }
 
-<<<<<<< HEAD
         this._url = description.url;
-        this._key = defaultValue(description.key, 'AquXz3981-1ND5jGs8qQn7R7YUP8qkWi77yZSVM7o3nIvzb-Mg0W2Ta57xuUyywX');
-=======
-        this._server = description.server;
         this._key = defaultValue(description.key, 'Auc5O1omLRY_ub2safz0m2vJbzhYhSfTkO9eRDtLOauonIVoAiy6BV8c-L4jl1MT');
->>>>>>> bdbb56ac
         this._mapStyle = defaultValue(description.mapStyle, BingMapsStyle.AERIAL);
         this._tileDiscardPolicy = description.tileDiscardPolicy;
         this._proxy = description.proxy;
