--- conflicted
+++ resolved
@@ -89,11 +89,7 @@
         expect(display.isDestroyed()).toEqual(true);
     });
 
-<<<<<<< HEAD
-    it('update identifies temporarl/non-time-varying sources and updates them accordingly', function() {
-=======
     it('update identifies time-varying/non-time-varying sources and updates them accordingly', function() {
->>>>>>> dc678e9b
         var staticSource = new MockDataSource();
         var dynamicSource = new MockDataSource();
         dynamicSource.isTimeVarying = true;
