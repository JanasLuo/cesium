--- conflicted
+++ resolved
@@ -1,153 +1,3 @@
-<<<<<<< HEAD
-import arraySlice from '../Core/arraySlice.js';
-import BoundingSphere from '../Core/BoundingSphere.js';
-import Cartesian3 from '../Core/Cartesian3.js';
-import Cartesian4 from '../Core/Cartesian4.js';
-import Check from '../Core/Check.js';
-import Color from '../Core/Color.js';
-import combine from '../Core/combine.js';
-import ComponentDatatype from '../Core/ComponentDatatype.js';
-import defaultValue from '../Core/defaultValue.js';
-import defer from '../Core/defer.js';
-import defined from '../Core/defined.js';
-import destroyObject from '../Core/destroyObject.js';
-import getStringFromTypedArray from '../Core/getStringFromTypedArray.js';
-import CesiumMath from '../Core/Math.js';
-import Matrix4 from '../Core/Matrix4.js';
-import oneTimeWarning from '../Core/oneTimeWarning.js';
-import OrthographicFrustum from '../Core/OrthographicFrustum.js';
-import PrimitiveType from '../Core/PrimitiveType.js';
-import RuntimeError from '../Core/RuntimeError.js';
-import Transforms from '../Core/Transforms.js';
-import Buffer from '../Renderer/Buffer.js';
-import BufferUsage from '../Renderer/BufferUsage.js';
-import DrawCommand from '../Renderer/DrawCommand.js';
-import Pass from '../Renderer/Pass.js';
-import RenderState from '../Renderer/RenderState.js';
-import ShaderProgram from '../Renderer/ShaderProgram.js';
-import VertexArray from '../Renderer/VertexArray.js';
-import BlendingState from './BlendingState.js';
-import Cesium3DTileBatchTable from './Cesium3DTileBatchTable.js';
-import Cesium3DTileFeatureTable from './Cesium3DTileFeatureTable.js';
-import DracoLoader from './DracoLoader.js';
-import getClipAndStyleCode from './getClipAndStyleCode.js';
-import getClippingFunction from './getClippingFunction.js';
-import SceneMode from './SceneMode.js';
-import ShadowMode from './ShadowMode.js';
-import StencilConstants from './StencilConstants.js';
-
-    var DecodingState = {
-        NEEDS_DECODE : 0,
-        DECODING : 1,
-        READY : 2,
-        FAILED : 3
-    };
-
-    /**
-     * Represents the contents of a
-     * {@link https://github.com/CesiumGS/3d-tiles/tree/master/specification/TileFormats/PointCloud|Point Cloud}
-     * tile. Used internally by {@link PointCloud3DTileContent} and {@link TimeDynamicPointCloud}.
-     *
-     * @alias PointCloud
-     * @constructor
-     *
-     * @see PointCloud3DTileContent
-     * @see TimeDynamicPointCloud
-     *
-     * @private
-     */
-    function PointCloud(options) {
-        //>>includeStart('debug', pragmas.debug);
-        Check.typeOf.object('options', options);
-        Check.typeOf.object('options.arrayBuffer', options.arrayBuffer);
-        //>>includeEnd('debug');
-
-        // Hold onto the payload until the render resources are created
-        this._parsedContent = undefined;
-
-        this._drawCommand = undefined;
-        this._isTranslucent = false;
-        this._styleTranslucent = false;
-        this._constantColor = Color.clone(Color.DARKGRAY);
-        this._highlightColor = Color.clone(Color.WHITE);
-        this._pointSize = 1.0;
-
-        this._rtcCenter = undefined;
-        this._quantizedVolumeScale = undefined;
-        this._quantizedVolumeOffset = undefined;
-
-        // These values are used to regenerate the shader when the style changes
-        this._styleableShaderAttributes = undefined;
-        this._isQuantized = false;
-        this._isOctEncoded16P = false;
-        this._isRGB565 = false;
-        this._hasColors = false;
-        this._hasNormals = false;
-        this._hasBatchIds = false;
-
-        // Draco
-        this._decodingState = DecodingState.READY;
-        this._dequantizeInShader = true;
-        this._isQuantizedDraco = false;
-        this._isOctEncodedDraco = false;
-        this._quantizedRange = 0.0;
-        this._octEncodedRange = 0.0;
-
-        // Use per-point normals to hide back-facing points.
-        this.backFaceCulling = false;
-        this._backFaceCulling = false;
-
-        // Whether to enable normal shading
-        this.normalShading = true;
-        this._normalShading = true;
-
-        this._opaqueRenderState = undefined;
-        this._translucentRenderState = undefined;
-
-        this._mode = undefined;
-
-        this._ready = false;
-        this._readyPromise = defer();
-        this._pointsLength = 0;
-        this._geometryByteLength = 0;
-
-        this._vertexShaderLoaded = options.vertexShaderLoaded;
-        this._fragmentShaderLoaded = options.fragmentShaderLoaded;
-        this._uniformMapLoaded = options.uniformMapLoaded;
-        this._batchTableLoaded = options.batchTableLoaded;
-        this._pickIdLoaded = options.pickIdLoaded;
-        this._opaquePass = defaultValue(options.opaquePass, Pass.OPAQUE);
-        this._cull = defaultValue(options.cull, true);
-
-        this.style = undefined;
-        this._style = undefined;
-        this.styleDirty = false;
-
-        this.modelMatrix = Matrix4.clone(Matrix4.IDENTITY);
-        this._modelMatrix = Matrix4.clone(Matrix4.IDENTITY);
-
-        this.time = 0.0; // For styling
-        this.shadows = ShadowMode.ENABLED;
-        this._boundingSphere = undefined;
-
-        this.clippingPlanes = undefined;
-        this.isClipped = false;
-        this.clippingPlanesDirty = false;
-        // If defined, use this matrix to position the clipping planes instead of the modelMatrix.
-        // This is so that when point clouds are part of a tileset they all get clipped relative
-        // to the root tile.
-        this.clippingPlanesOriginMatrix = undefined;
-
-        this.attenuation = false;
-        this._attenuation = false;
-
-        // Options for geometric error based attenuation
-        this.geometricError = 0.0;
-        this.geometricErrorScale = 1.0;
-        this.maximumAttenuation = this._pointSize;
-
-        initialize(this, options);
-=======
 import arraySlice from "../Core/arraySlice.js";
 import BoundingSphere from "../Core/BoundingSphere.js";
 import Cartesian3 from "../Core/Cartesian3.js";
@@ -157,6 +7,7 @@
 import combine from "../Core/combine.js";
 import ComponentDatatype from "../Core/ComponentDatatype.js";
 import defaultValue from "../Core/defaultValue.js";
+import defer from "../Core/defer.js";
 import defined from "../Core/defined.js";
 import destroyObject from "../Core/destroyObject.js";
 import getStringFromTypedArray from "../Core/getStringFromTypedArray.js";
@@ -174,7 +25,6 @@
 import RenderState from "../Renderer/RenderState.js";
 import ShaderProgram from "../Renderer/ShaderProgram.js";
 import VertexArray from "../Renderer/VertexArray.js";
-import when from "../ThirdParty/when.js";
 import BlendingState from "./BlendingState.js";
 import Cesium3DTileBatchTable from "./Cesium3DTileBatchTable.js";
 import Cesium3DTileFeatureTable from "./Cesium3DTileFeatureTable.js";
@@ -256,7 +106,7 @@
   this._mode = undefined;
 
   this._ready = false;
-  this._readyPromise = when.defer();
+  this._readyPromise = defer();
   this._pointsLength = 0;
   this._geometryByteLength = 0;
 
@@ -564,7 +414,6 @@
       pointCloud._quantizedVolumeOffset = Cartesian3.unpack(
         quantizedVolumeOffset
       );
->>>>>>> 2fd0e8f7
     }
   }
 
@@ -1134,68 +983,6 @@
     if (properties.indexOf(name) === -1) {
       properties.push(name);
     }
-<<<<<<< HEAD
-
-    function decodeDraco(pointCloud, context) {
-        if (pointCloud._decodingState === DecodingState.READY) {
-            return false;
-        }
-        if (pointCloud._decodingState === DecodingState.NEEDS_DECODE) {
-            var parsedContent = pointCloud._parsedContent;
-            var draco = parsedContent.draco;
-            var decodePromise = DracoLoader.decodePointCloud(draco, context);
-            if (defined(decodePromise)) {
-                pointCloud._decodingState = DecodingState.DECODING;
-                decodePromise.then(function(result) {
-                    pointCloud._decodingState = DecodingState.READY;
-                    var decodedPositions = defined(result.POSITION) ? result.POSITION.array : undefined;
-                    var decodedRgb = defined(result.RGB) ? result.RGB.array : undefined;
-                    var decodedRgba = defined(result.RGBA) ? result.RGBA.array : undefined;
-                    var decodedNormals = defined(result.NORMAL) ? result.NORMAL.array : undefined;
-                    var decodedBatchIds = defined(result.BATCH_ID) ? result.BATCH_ID.array : undefined;
-                    var isQuantizedDraco = defined(decodedPositions) && defined(result.POSITION.data.quantization);
-                    var isOctEncodedDraco = defined(decodedNormals) && defined(result.NORMAL.data.quantization);
-                    if (isQuantizedDraco) {
-                        // Draco quantization range == quantized volume scale - size in meters of the quantized volume
-                        // Internal quantized range is the range of values of the quantized data, e.g. 255 for 8-bit, 1023 for 10-bit, etc
-                        var quantization = result.POSITION.data.quantization;
-                        var range = quantization.range;
-                        pointCloud._quantizedVolumeScale = Cartesian3.fromElements(range, range, range);
-                        pointCloud._quantizedVolumeOffset = Cartesian3.unpack(quantization.minValues);
-                        pointCloud._quantizedRange = (1 << quantization.quantizationBits) - 1.0;
-                        pointCloud._isQuantizedDraco = true;
-                    }
-                    if (isOctEncodedDraco) {
-                        pointCloud._octEncodedRange = (1 << result.NORMAL.data.quantization.quantizationBits) - 1.0;
-                        pointCloud._isOctEncodedDraco = true;
-                    }
-                    var styleableProperties = parsedContent.styleableProperties;
-                    var batchTableProperties = draco.batchTableProperties;
-                    for (var name in batchTableProperties) {
-                        if (batchTableProperties.hasOwnProperty(name)) {
-                            var property = result[name];
-                            if (!defined(styleableProperties)) {
-                                styleableProperties = {};
-                            }
-                            styleableProperties[name] = {
-                                typedArray : property.array,
-                                componentCount : property.data.componentsPerAttribute
-                            };
-                        }
-                    }
-                    parsedContent.positions = defaultValue(decodedPositions, parsedContent.positions);
-                    parsedContent.colors = defaultValue(defaultValue(decodedRgba, decodedRgb), parsedContent.colors);
-                    parsedContent.normals = defaultValue(decodedNormals, parsedContent.normals);
-                    parsedContent.batchIds = defaultValue(decodedBatchIds, parsedContent.batchIds);
-                    parsedContent.styleableProperties = styleableProperties;
-                }).catch(function(error) {
-                    pointCloud._decodingState = DecodingState.FAILED;
-                    pointCloud._readyPromise.reject(error);
-                });
-            }
-        }
-        return true;
-=======
     matches = regex.exec(source);
   }
 }
@@ -1369,7 +1156,6 @@
           name +
           '" that does not exist or is not styleable.'
       );
->>>>>>> 2fd0e8f7
     }
 
     var componentCount = attribute.componentCount;
@@ -1696,7 +1482,7 @@
           );
           parsedContent.styleableProperties = styleableProperties;
         })
-        .otherwise(function (error) {
+        .catch(function (error) {
           pointCloud._decodingState = DecodingState.FAILED;
           pointCloud._readyPromise.reject(error);
         });
