(function() {
    /*global __karma__,require*/
    "use strict";

    var included = '';
    var excluded = '';
    var webglValidation = false;
    var webglStub = false;
    var release = false;

    if(__karma__.config.args){
        included = __karma__.config.args[0];
        excluded = __karma__.config.args[1];
        webglValidation = __karma__.config.args[2];
        webglStub = __karma__.config.args[3];
        release = __karma__.config.args[4];
    }

    var toRequire = ['Cesium'];

    if (release) {
        require.config({
            baseUrl : '/base/Build/Cesium'
        });
        toRequire.push('../Stubs/paths');
    } else {
        require.config({
           baseUrl : '/base/Source'
        });
    }

    require(toRequire, function (Cesium, paths) {
        if (release) {
            paths.Specs = '../../Specs';
            paths.Source = '../../Source';
            paths.Stubs = '../Stubs';

            require.config({
                paths: paths,
                shim: {
                    'Cesium': {
                        exports: 'Cesium'
                    }
                }
            });
        } else {
            require.config({
                paths: {
                    'Specs': '../Specs',
                    'Source' : '.'
                }
            });
        }

        require([
        'Core/RequestScheduler',
        'Specs/customizeJasmine'
    ], function(
        RequestScheduler,
        customizeJasmine) {
<<<<<<< HEAD
                    customizeJasmine(jasmine.getEnv(), included, excluded, webglValidation, release, RequestScheduler);
=======

                    customizeJasmine(jasmine.getEnv(), included, excluded, webglValidation, webglStub, release);
>>>>>>> 4c5c0d8d

                    var specFiles = Object.keys(__karma__.files).filter(function(file) {
                        return /Spec\.js$/.test(file);
                    });

                    require(specFiles, function() {
                        __karma__.start();
                    });
                });
    });
})();<|MERGE_RESOLUTION|>--- conflicted
+++ resolved
@@ -58,12 +58,7 @@
     ], function(
         RequestScheduler,
         customizeJasmine) {
-<<<<<<< HEAD
-                    customizeJasmine(jasmine.getEnv(), included, excluded, webglValidation, release, RequestScheduler);
-=======
-
-                    customizeJasmine(jasmine.getEnv(), included, excluded, webglValidation, webglStub, release);
->>>>>>> 4c5c0d8d
+                    customizeJasmine(jasmine.getEnv(), included, excluded, webglValidation, webglStub, release, RequestScheduler);
 
                     var specFiles = Object.keys(__karma__.files).filter(function(file) {
                         return /Spec\.js$/.test(file);
