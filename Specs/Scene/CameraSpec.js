<<<<<<< HEAD
defineSuite([
        'Scene/Camera',
        'Core/BoundingSphere',
        'Core/Cartesian2',
        'Core/Cartesian3',
        'Core/Cartesian4',
        'Core/Cartographic',
        'Core/defaultValue',
        'Core/Ellipsoid',
        'Core/GeographicProjection',
        'Core/HeadingPitchRange',
        'Core/Math',
        'Core/Matrix3',
        'Core/Matrix4',
        'Core/OrthographicFrustum',
        'Core/OrthographicOffCenterFrustum',
        'Core/PerspectiveFrustum',
        'Core/Proj4Projection',
        'Core/Rectangle',
        'Core/Transforms',
        'Core/WebMercatorProjection',
        'Scene/CameraFlightPath',
        'Scene/MapMode2D',
        'Scene/SceneMode',
        'Scene/TweenCollection'
    ], function(
        Camera,
        BoundingSphere,
        Cartesian2,
        Cartesian3,
        Cartesian4,
        Cartographic,
        defaultValue,
        Ellipsoid,
        GeographicProjection,
        HeadingPitchRange,
        CesiumMath,
        Matrix3,
        Matrix4,
        OrthographicFrustum,
        OrthographicOffCenterFrustum,
        PerspectiveFrustum,
        Proj4Projection,
        Rectangle,
        Transforms,
        WebMercatorProjection,
        CameraFlightPath,
        MapMode2D,
        SceneMode,
        TweenCollection) {
    'use strict';
=======
import { BoundingSphere } from '../../Source/Cesium.js';
import { Cartesian2 } from '../../Source/Cesium.js';
import { Cartesian3 } from '../../Source/Cesium.js';
import { Cartesian4 } from '../../Source/Cesium.js';
import { Cartographic } from '../../Source/Cesium.js';
import { defaultValue } from '../../Source/Cesium.js';
import { Ellipsoid } from '../../Source/Cesium.js';
import { GeographicProjection } from '../../Source/Cesium.js';
import { HeadingPitchRange } from '../../Source/Cesium.js';
import { Math as CesiumMath } from '../../Source/Cesium.js';
import { Matrix3 } from '../../Source/Cesium.js';
import { Matrix4 } from '../../Source/Cesium.js';
import { OrthographicFrustum } from '../../Source/Cesium.js';
import { OrthographicOffCenterFrustum } from '../../Source/Cesium.js';
import { PerspectiveFrustum } from '../../Source/Cesium.js';
import { Rectangle } from '../../Source/Cesium.js';
import { Transforms } from '../../Source/Cesium.js';
import { WebMercatorProjection } from '../../Source/Cesium.js';
import { Camera } from '../../Source/Cesium.js';
import { CameraFlightPath } from '../../Source/Cesium.js';
import { MapMode2D } from '../../Source/Cesium.js';
import { SceneMode } from '../../Source/Cesium.js';
import { TweenCollection } from '../../Source/Cesium.js';

describe('Scene/Camera', function() {
>>>>>>> e5cc188f

    var scene;
    var camera;

    var position;
    var up;
    var dir;
    var right;

    var moveAmount = 3.0;
    var turnAmount = CesiumMath.PI_OVER_TWO;
    var rotateAmount = CesiumMath.PI_OVER_TWO;
    var zoomAmount = 1.0;

    var epsg3411polarWkt = '+proj=stere +lat_0=90 +lat_ts=70 +lon_0=-45 +k=1 +x_0=0 +y_0=0 +a=6378273 +b=6356889.449 +units=m +no_defs';
    var epsg3411polarBounds = Rectangle.fromDegrees(-180.0000, 30.0000, 180.0000, 90.0000);
    var polarProjection = new Proj4Projection({
        wellKnownText : epsg3411polarWkt,
        wgs84Bounds : epsg3411polarBounds
    });

    function FakeScene(projection) {
        this.canvas = {
            clientWidth: 512,
            clientHeight: 384
        };
        this.drawingBufferWidth = 1024;
        this.drawingBufferHeight = 768;
        this.mapProjection = defaultValue(projection, new GeographicProjection());
        this.tweens = new TweenCollection();
        this.screenSpaceCameraController = {
            minimumZoomDistance: 0,
            maximumZoomDistance: 5906376272000.0  // distance from the Sun to Pluto in meters.
        };
        this.camera = undefined;
        this.preloadFlightCamera = undefined;
        this.context = {
            drawingBufferWidth : 1024,
            drawingBufferHeight : 768
        };
        this.mapMode2D = MapMode2D.INFINITE_2D;
    }

    beforeEach(function() {
        position = Cartesian3.clone(Cartesian3.UNIT_Z);
        up = Cartesian3.clone(Cartesian3.UNIT_Y);
        dir = Cartesian3.negate(Cartesian3.UNIT_Z, new Cartesian3());
        right = Cartesian3.cross(dir, up, new Cartesian3());

        scene = new FakeScene();

        camera = new Camera(scene);
        camera.position = Cartesian3.clone(position);
        camera.up = Cartesian3.clone(up);
        camera.direction = Cartesian3.clone(dir);
        camera.right = Cartesian3.clone(right);

        camera.minimumZoomDistance = 0.0;

        scene.camera = camera;
        scene.preloadFlightCamera = Camera.clone(camera);
        camera._scene = scene;
        scene.mapMode2D = MapMode2D.INFINITE_2D;
    });

    it('constructor throws an exception when there is no canvas', function() {
        expect(function() {
            return new Camera();
        }).toThrowDeveloperError();
    });

    it('get view matrix', function() {
        var viewMatrix = camera.viewMatrix;
        var position = camera.position;
        var up = camera.up;
        var dir = camera.direction;
        var right = camera.right;
        var rotation = new Matrix4(right.x, right.y, right.z, 0.0,
                                      up.x,    up.y,    up.z, 0.0,
                                    -dir.x,  -dir.y,  -dir.z, 0.0,
                                       0.0,     0.0,     0.0, 1.0);
        var translation = new Matrix4(1.0, 0.0, 0.0, -position.x,
                                      0.0, 1.0, 0.0, -position.y,
                                      0.0, 0.0, 1.0, -position.z,
                                      0.0, 0.0, 0.0,         1.0);
        var expected = Matrix4.multiply(rotation, translation, new Matrix4());
        expect(viewMatrix).toEqual(expected);
    });

    it('get inverse view matrix', function() {
        var expected = Matrix4.inverse(camera.viewMatrix, new Matrix4());
        expect(expected).toEqualEpsilon(camera.inverseViewMatrix, CesiumMath.EPSILON15);
    });

    it('get inverse transform', function() {
        camera._setTransform(new Matrix4(5.0, 0.0, 0.0, 1.0, 0.0, 5.0, 0.0, 2.0, 0.0, 0.0, 5.0, 3.0, 0.0, 0.0, 0.0, 1.0));
        var expected = Matrix4.inverseTransformation(camera.transform, new Matrix4());
        expect(expected).toEqual(camera.inverseTransform);
    });

    it('Computes orthonormal direction, up, and right vectors', function() {
        camera.direction = new Cartesian3(-0.32297853365047874, 0.9461560708446421, 0.021761351171635013);
        camera.up = new Cartesian3(0.9327219113001013, 0.31839266745173644, -2.9874778345595487e-10);
        camera.right = new Cartesian3(0.0069286549295528715, -0.020297288960790985, 0.9853344956450351);

        expect(Cartesian3.magnitude(camera.right)).not.toEqualEpsilon(1.0, CesiumMath.EPSILON8);
        expect(Cartesian3.magnitude(camera.up)).not.toEqualEpsilon(1.0, CesiumMath.EPSILON8);

        // Trigger updateMembers which normalizes the axes
        var viewMatrix = camera.viewMatrix;
        expect(Cartesian3.magnitude(camera.right)).toEqualEpsilon(1.0, CesiumMath.EPSILON8);
        expect(Cartesian3.magnitude(camera.up)).toEqualEpsilon(1.0, CesiumMath.EPSILON8);

        var inverseAffine = Matrix4.inverseTransformation(viewMatrix, new Matrix4());
        var inverse = Matrix4.inverse(viewMatrix, new Matrix4());
        expect(inverseAffine).toEqualEpsilon(inverse, CesiumMath.EPSILON8);
    });

    it('get heading is undefined when morphing', function() {
        camera._mode = SceneMode.MORPHING;
        expect(camera.heading).not.toBeDefined();
    });

    it('get heading in 2D', function() {
        camera._mode = SceneMode.SCENE2D;

        var positionWC = Cartesian3.clone(camera.positionWC);
        var position = Cartesian3.clone(camera.position);
        var direction = Cartesian3.clone(camera.direction);
        var up = Cartesian3.clone(camera.up);
        var right = Cartesian3.clone(camera.right);

        var heading = CesiumMath.TWO_PI - Math.atan2(camera.right.y, camera.right.x);
        expect(camera.heading).toEqual(heading);

        expect(camera.positionWC).toEqualEpsilon(positionWC, CesiumMath.EPSILON8);
        expect(camera.position).toEqualEpsilon(position, CesiumMath.EPSILON8);
        expect(camera.direction).toEqualEpsilon(direction, CesiumMath.EPSILON8);
        expect(camera.up).toEqualEpsilon(up, CesiumMath.EPSILON8);
        expect(camera.right).toEqualEpsilon(right, CesiumMath.EPSILON8);
    });

    it('approximate heading in 2D with non-normal-rectangular projections', function() {
        var polarScene = new FakeScene(polarProjection);
        var polarCamera = new Camera(polarScene);

        polarCamera.up = Cartesian3.clone(Cartesian3.UNIT_Y);
        polarCamera.direction = Cartesian3.negate(Cartesian3.UNIT_Z, new Cartesian3());
        polarCamera.right = Cartesian3.cross(dir, up, new Cartesian3());

        var frustum = new OrthographicOffCenterFrustum();
        frustum.near = 1.0;
        frustum.far = 2.0;
        frustum.left = -2.0;
        frustum.right = 2.0;
        frustum.top = 1.0;
        frustum.bottom = -1.0;
        polarCamera.frustum = frustum;
        polarCamera.update(SceneMode.SCENE2D);

        // In a polar projection, expect the heading to be different
        // for the same camera orientation at different positions.
        polarCamera.setView({
            destination : Cartesian3.fromDegrees(90, 30, 7000000)
        });

        var longitude90Heading = polarCamera.heading;

        polarCamera.setView({
            destination : Cartesian3.fromDegrees(-90, 30, 7000000)
        });

        expect(longitude90Heading).toEqualEpsilon(polarCamera.heading - CesiumMath.PI, CesiumMath.EPSILON7);
    });

    it('get heading in CV', function() {
        camera._mode = SceneMode.COLUMBUS_VIEW;

        var positionWC = Cartesian3.clone(camera.positionWC);
        var position = Cartesian3.clone(camera.position);
        var direction = Cartesian3.clone(camera.direction);
        var up = Cartesian3.clone(camera.up);
        var right = Cartesian3.clone(camera.right);

        var heading = CesiumMath.TWO_PI - Math.atan2(camera.right.y, camera.right.x);
        expect(camera.heading).toEqualEpsilon(heading, CesiumMath.EPSILON8);

        expect(camera.positionWC).toEqualEpsilon(positionWC, CesiumMath.EPSILON8);
        expect(camera.position).toEqualEpsilon(position, CesiumMath.EPSILON8);
        expect(camera.direction).toEqualEpsilon(direction, CesiumMath.EPSILON8);
        expect(camera.up).toEqualEpsilon(up, CesiumMath.EPSILON8);
        expect(camera.right).toEqualEpsilon(right, CesiumMath.EPSILON8);
    });

    it('get heading in 3D', function() {
        camera._mode = SceneMode.SCENE3D;

        var ellipsoid = Ellipsoid.WGS84;
        var toFixedFrame = Transforms.eastNorthUpToFixedFrame(camera.position, ellipsoid);
        var transform = Matrix4.getMatrix3(toFixedFrame, new Matrix3());
        Matrix3.transpose(transform, transform);

        var right = Matrix3.multiplyByVector(transform, camera.right, new Cartesian3());
        var heading = CesiumMath.TWO_PI - CesiumMath.zeroToTwoPi(Math.atan2(right.y, right.x));

        var positionWC = Cartesian3.clone(camera.positionWC);
        var position = Cartesian3.clone(camera.position);
        var direction = Cartesian3.clone(camera.direction);
        var up = Cartesian3.clone(camera.up);
        right = Cartesian3.clone(camera.right);

        expect(camera.heading).toEqual(heading);

        expect(camera.positionWC).toEqualEpsilon(positionWC, CesiumMath.EPSILON8);
        expect(camera.position).toEqualEpsilon(position, CesiumMath.EPSILON8);
        expect(camera.direction).toEqualEpsilon(direction, CesiumMath.EPSILON8);
        expect(camera.up).toEqualEpsilon(up, CesiumMath.EPSILON8);
        expect(camera.right).toEqualEpsilon(right, CesiumMath.EPSILON8);
    });

    it('sets heading in 2D when the map can be rotated', function() {
        scene.mapMode2D = MapMode2D.ROTATE;
        camera._mode = SceneMode.SCENE2D;

        var heading = camera.heading;
        var positionCartographic = camera.positionCartographic;

        var newHeading = CesiumMath.toRadians(45.0);
        camera.setView({
            orientation: {
                heading : newHeading
            }
        });

        expect(camera.positionCartographic).toEqual(positionCartographic);
        expect(camera.heading).not.toEqual(heading);
        expect(camera.heading).toEqualEpsilon(newHeading, CesiumMath.EPSILON14);
    });

    it('approximately sets heading in 2D when the map can be rotated and projection is not normal-cylindrical', function() {
        var polarScene = new FakeScene(polarProjection);
        polarScene.mapMode2D = MapMode2D.ROTATE;
        var polarCamera = new Camera(polarScene);

        polarCamera.up = Cartesian3.clone(Cartesian3.UNIT_Y);
        polarCamera.direction = Cartesian3.negate(Cartesian3.UNIT_Z, new Cartesian3());
        polarCamera.right = Cartesian3.cross(dir, up, new Cartesian3());

        var frustum = new OrthographicOffCenterFrustum();
        frustum.near = 1.0;
        frustum.far = 2.0;
        frustum.left = -2.0;
        frustum.right = 2.0;
        frustum.top = 1.0;
        frustum.bottom = -1.0;
        polarCamera.frustum = frustum;
        polarCamera.update(SceneMode.SCENE2D);

        polarCamera.setView({
            destination : Cartesian3.fromDegrees(30, 45, 7000000)
        });

        var heading = polarCamera.heading;
        var positionCartographic = polarCamera.positionCartographic;

        var newHeading = CesiumMath.toRadians(90.0);
        polarCamera.setView({
            orientation: {
                heading : newHeading
            }
        });

        expect(polarCamera.positionCartographic).toEqual(positionCartographic);
        expect(polarCamera.heading).not.toEqual(heading);
        expect(polarCamera.heading).toEqualEpsilon(newHeading, CesiumMath.EPSILON7);
    });

    it('does not set heading in 2D for infinite scrolling mode', function() {
        camera._mode = SceneMode.SCENE2D;

        var heading = camera.heading;
        var positionCartographic = camera.positionCartographic;

        var newHeading = CesiumMath.toRadians(45.0);
        camera.setView({
            orientation: {
                heading : newHeading
            }
        });

        expect(camera.positionCartographic).toEqual(positionCartographic);
        expect(camera.heading).toEqual(heading);
    });

    it('set heading in CV', function() {
        camera._mode = SceneMode.COLUMBUS_VIEW;

        camera.position = Cartesian3.fromDegrees(-72.0, 40.0, 100000.0);
        camera.direction = Cartesian3.negate(Cartesian3.normalize(camera.position, new Cartesian3()), new Cartesian3());
        camera.up = Cartesian3.clone(Cartesian3.UNIT_Z);
        camera.right = Cartesian3.cross(camera.direction, camera.up, new Cartesian3());

        var heading = camera.heading;
        var positionCartographic = camera.positionCartographic;

        var newHeading = CesiumMath.toRadians(45.0);
        camera.setView({
            orientation: {
                heading : newHeading
            }
        });

        expect(camera.positionCartographic).toEqual(positionCartographic);
        expect(camera.heading).not.toEqual(heading);
        expect(camera.heading).toEqualEpsilon(newHeading, CesiumMath.EPSILON4);
    });

    it('set heading in 3D', function() {
        camera._mode = SceneMode.SCENE3D;

        camera.position = Cartesian3.clone(Cartesian3.UNIT_X);
        camera.direction = Cartesian3.negate(Cartesian3.UNIT_X, new Cartesian3());
        camera.up = Cartesian3.clone(Cartesian3.UNIT_Z);
        camera.right = Cartesian3.cross(camera.direction, camera.up, new Cartesian3());

        var heading = camera.heading;
        var newHeading = CesiumMath.toRadians(45.0);
        camera.setView({
            orientation: {
                heading : newHeading
            }
        });

        expect(camera.heading).not.toEqual(heading);
        expect(camera.heading).toEqualEpsilon(newHeading, CesiumMath.EPSILON14);
    });

    it('set heading in 3D (2)', function() {
        camera._mode = SceneMode.SCENE3D;

        camera.position = Cartesian3.fromDegrees(136.0, -24.0, 4500000.0);
        Cartesian3.negate(camera.position, camera.direction);
        Cartesian3.normalize(camera.direction, camera.direction);
        Cartesian3.clone(Cartesian3.UNIT_Z, camera.up);
        Cartesian3.cross(camera.direction, camera.up, camera.right);
        Cartesian3.cross(camera.right, camera.direction, camera.up);

        var positionCartographic = camera.positionCartographic;

        camera.setView({
            orientation: {
                heading : CesiumMath.PI
            }
        });

        expect(camera.positionCartographic).toEqual(positionCartographic);
        expect(camera.heading).toEqualEpsilon(CesiumMath.PI, CesiumMath.EPSILON8);
        expect(camera.up.z).toBeLessThan(0.0);

        camera.setView({
            orientation: {
                heading : CesiumMath.TWO_PI
            }
        });

        expect(camera.positionCartographic).toEqual(positionCartographic);
        expect(camera.heading).toEqualEpsilon(CesiumMath.TWO_PI, CesiumMath.EPSILON8);
        expect(camera.up.z).toBeGreaterThan(0.0);
    });

    it('pitch is undefined when mode is not 3D or Columbus view', function() {
        camera._mode = SceneMode.MORPHING;
        expect(camera.pitch).not.toBeDefined();
    });

    it('get pitch in CV', function() {
        camera._mode = SceneMode.COLUMBUS_VIEW;

        camera.position = Cartesian3.fromDegrees(0.0, 0.0, 100000.0);
        camera.direction = Cartesian3.negate(Cartesian3.normalize(camera.position, new Cartesian3()), new Cartesian3());
        camera.up = Cartesian3.clone(Cartesian3.UNIT_Z);
        camera.right = Cartesian3.cross(camera.direction, camera.up, new Cartesian3());

        var positionWC = Cartesian3.clone(camera.positionWC);
        var position = Cartesian3.clone(camera.position);
        var direction = Cartesian3.clone(camera.direction);
        var up = Cartesian3.clone(camera.up);
        var right = Cartesian3.clone(camera.right);

        var pitch = CesiumMath.PI_OVER_TWO - Math.acos(-camera.direction.z);
        expect(camera.pitch).toEqualEpsilon(pitch, CesiumMath.EPSILON6);

        expect(camera.positionWC).toEqualEpsilon(positionWC, CesiumMath.EPSILON8);
        expect(camera.position).toEqualEpsilon(position, CesiumMath.EPSILON8);
        expect(camera.direction).toEqualEpsilon(direction, CesiumMath.EPSILON8);
        expect(camera.up).toEqualEpsilon(up, CesiumMath.EPSILON8);
        expect(camera.right).toEqualEpsilon(right, CesiumMath.EPSILON8);
    });

    it('get pitch in 3D', function() {
        camera._mode = SceneMode.SCENE3D;

        var direction = Cartesian3.normalize(camera.position, new Cartesian3());
        Cartesian3.negate(direction, direction);
        var pitch = CesiumMath.PI_OVER_TWO - Math.acos(-Cartesian3.dot(camera.direction, direction));

        var positionWC = Cartesian3.clone(camera.positionWC);
        var position = Cartesian3.clone(camera.position);
        direction = Cartesian3.clone(camera.direction);
        var up = Cartesian3.clone(camera.up);
        var right = Cartesian3.clone(camera.right);

        expect(camera.pitch).toEqual(pitch);

        expect(camera.positionWC).toEqualEpsilon(positionWC, CesiumMath.EPSILON8);
        expect(camera.position).toEqualEpsilon(position, CesiumMath.EPSILON8);
        expect(camera.direction).toEqualEpsilon(direction, CesiumMath.EPSILON8);
        expect(camera.up).toEqualEpsilon(up, CesiumMath.EPSILON8);
        expect(camera.right).toEqualEpsilon(right, CesiumMath.EPSILON8);
    });

    it('set pitch in CV', function() {
        camera._mode = SceneMode.COLUMBUS_VIEW;

        camera.position = Cartesian3.fromDegrees(-72.0, 40.0, 100000.0);
        camera.direction = Cartesian3.negate(Cartesian3.normalize(camera.position, new Cartesian3()), new Cartesian3());
        camera.up = Cartesian3.clone(Cartesian3.UNIT_Z);
        camera.right = Cartesian3.cross(camera.direction, camera.up, new Cartesian3());

        var pitch = camera.pitch;
        var positionCartographic = camera.positionCartographic;

        var newPitch = CesiumMath.toRadians(45.0);
        camera.setView({
            orientation: {
                pitch : newPitch
            }
        });

        expect(camera.positionCartographic).toEqual(positionCartographic);
        expect(camera.pitch).not.toEqual(pitch);
        expect(camera.pitch).toEqualEpsilon(newPitch, CesiumMath.EPSILON4);
    });

    it('set pitch in 3D', function() {
        camera._mode = SceneMode.SCENE3D;

        camera.position = Cartesian3.fromDegrees(-72.0, 40.0, 100000.0);
        camera.direction = Cartesian3.negate(Cartesian3.UNIT_X, new Cartesian3());
        camera.up = Cartesian3.clone(Cartesian3.UNIT_Z);
        camera.right = Cartesian3.cross(camera.direction, camera.up, new Cartesian3());

        var pitch = camera.pitch;
        var positionCartographic = camera.positionCartographic;

        var newPitch = CesiumMath.toRadians(45.0);
        camera.setView({
            orientation: {
                pitch : newPitch
            }
        });

        expect(camera.positionCartographic).toEqual(positionCartographic);
        expect(camera.pitch).not.toEqual(pitch);
        expect(camera.pitch).toEqualEpsilon(newPitch, CesiumMath.EPSILON14);
    });

    it('get roll in CV', function() {
        camera._mode = SceneMode.COLUMBUS_VIEW;

        camera.position = Cartesian3.fromDegrees(0.0, 0.0, 100000.0);
        camera.direction = Cartesian3.negate(Cartesian3.normalize(camera.position, new Cartesian3()), new Cartesian3());
        camera.up = Cartesian3.clone(Cartesian3.UNIT_Z);
        camera.right = Cartesian3.cross(camera.direction, camera.up, new Cartesian3());

        camera.look(camera.direction, CesiumMath.toRadians(45.0));

        var positionWC = Cartesian3.clone(camera.positionWC);
        var position = Cartesian3.clone(camera.position);
        var direction = Cartesian3.clone(camera.direction);
        var up = Cartesian3.clone(camera.up);
        var right = Cartesian3.clone(camera.right);

        var roll = CesiumMath.zeroToTwoPi(-CesiumMath.toRadians(45.0));
        expect(camera.roll).toEqualEpsilon(roll, CesiumMath.EPSILON6);

        expect(camera.positionWC).toEqualEpsilon(positionWC, CesiumMath.EPSILON8);
        expect(camera.position).toEqualEpsilon(position, CesiumMath.EPSILON8);
        expect(camera.direction).toEqualEpsilon(direction, CesiumMath.EPSILON8);
        expect(camera.up).toEqualEpsilon(up, CesiumMath.EPSILON8);
        expect(camera.right).toEqualEpsilon(right, CesiumMath.EPSILON8);
    });

    it('get roll in 3D', function() {
        camera._mode = SceneMode.SCENE3D;

        var ellipsoid = Ellipsoid.WGS84;
        camera.position = Cartesian3.clone(Cartesian3.UNIT_X);
        Cartesian3.multiplyByScalar(camera.position, ellipsoid.maximumRadius + 100.0, camera.position);
        camera.direction = new Cartesian3(-1.0, 0.0, 1.0);
        Cartesian3.normalize(camera.direction, camera.direction);
        camera.right = Cartesian3.cross(camera.direction, Cartesian3.UNIT_Z, new Cartesian3());
        Cartesian3.normalize(camera.right, camera.right);
        camera.up = Cartesian3.cross(camera.right, camera.direction, new Cartesian3());

        var toFixedFrame = Transforms.eastNorthUpToFixedFrame(camera.position, ellipsoid);
        var transform = Matrix4.getMatrix3(toFixedFrame, new Matrix3());
        Matrix3.transpose(transform, transform);

        var right = Matrix3.multiplyByVector(transform, camera.right, new Cartesian3());
        var roll = CesiumMath.TWO_PI - Math.atan2(right.z, right.x);

        var positionWC = Cartesian3.clone(camera.positionWC);
        var position = Cartesian3.clone(camera.position);
        var direction = Cartesian3.clone(camera.direction);
        var up = Cartesian3.clone(camera.up);
        right = Cartesian3.clone(camera.right);

        expect(camera.roll).toEqual(roll);

        expect(camera.positionWC).toEqualEpsilon(positionWC, CesiumMath.EPSILON8);
        expect(camera.position).toEqualEpsilon(position, CesiumMath.EPSILON8);
        expect(camera.direction).toEqualEpsilon(direction, CesiumMath.EPSILON8);
        expect(camera.up).toEqualEpsilon(up, CesiumMath.EPSILON8);
        expect(camera.right).toEqualEpsilon(right, CesiumMath.EPSILON8);
    });

    it('get roll returns correct value past 90 degrees', function() {
        var roll = CesiumMath.toRadians(110.0);
        camera.setView({
            destination : Cartesian3.fromDegrees(-72.0, 40.0, 20.0),
            orientation: {
                heading : 0.0,
                pitch : 0.0,
                roll : roll
            }
        });

        expect(camera.roll).toEqualEpsilon(roll, CesiumMath.EPSILON14);
    });

    it('set roll in CV', function() {
        camera._mode = SceneMode.COLUMBUS_VIEW;

        camera.position = Cartesian3.fromDegrees(-72.0, 40.0, 100000.0);
        camera.direction = Cartesian3.clone(Cartesian3.UNIT_Y);
        camera.up = Cartesian3.clone(Cartesian3.UNIT_Z);
        camera.right = Cartesian3.cross(camera.direction, camera.up, new Cartesian3());

        var roll = camera.roll;
        var positionCartographic = camera.positionCartographic;

        var newRoll = CesiumMath.PI_OVER_FOUR;
        camera.setView({
            orientation: {
                pitch: camera.pitch,
                roll : newRoll,
                heading: camera.heading
            }
        });

        expect(camera.positionCartographic).toEqual(positionCartographic);
        expect(camera.roll).not.toEqual(roll);
        expect(camera.roll).toEqualEpsilon(newRoll, CesiumMath.EPSILON6);
    });

    it('set roll in 3D', function() {
        camera._mode = SceneMode.SCENE3D;

        camera.position = Cartesian3.fromDegrees(-72.0, 40.0, 100000.0);
        camera.direction = Cartesian3.clone(Cartesian3.UNIT_Z);
        camera.up = Cartesian3.clone(Cartesian3.UNIT_X);
        camera.right = Cartesian3.cross(camera.direction, camera.up, new Cartesian3());

        var roll = camera.roll;
        var positionCartographic = Cartographic.clone(camera.positionCartographic);

        var newRoll = CesiumMath.PI_OVER_FOUR;
        camera.setView({
            orientation: {
                pitch: camera.pitch,
                roll : newRoll,
                heading: camera.heading
            }
        });

        expect(camera.positionCartographic).toEqual(positionCartographic);
        expect(camera.roll).not.toEqual(roll);
        expect(camera.roll).toEqualEpsilon(newRoll, CesiumMath.EPSILON6);
    });

    it('update throws without mode', function() {
        expect(function() {
            camera.update();
        }).toThrowDeveloperError();
    });

    it('update throws with frustum not supported in given mode', function() {
        camera.frustum = new PerspectiveFrustum();
        expect(function() {
            camera.update(SceneMode.SCENE2D);
        }).toThrowDeveloperError();

        camera.frustum = new OrthographicOffCenterFrustum();
        expect(function() {
            camera.update(SceneMode.SCENE3D);
        }).toThrowDeveloperError();
        expect(function() {
            camera.update(SceneMode.COLUMBUS_VIEW);
        }).toThrowDeveloperError();
    });

    it('setView with cartesian in 2D', function() {
        var ellipsoid = Ellipsoid.WGS84;
        var projection = new GeographicProjection(ellipsoid);
        var maxRadii = ellipsoid.maximumRadius;

        camera._mode = SceneMode.SCENE2D;
        camera._projection = projection;

        var frustum = new OrthographicOffCenterFrustum();
        frustum.right = maxRadii * Math.PI;
        frustum.left = -frustum.right;
        frustum.top = frustum.right * (scene.drawingBufferHeight / scene.drawingBufferWidth);
        frustum.bottom = -frustum.top;
        frustum.near = 0.01 * maxRadii;
        frustum.far = 60.0 * maxRadii;
        camera.frustum = frustum;

        var ratio = frustum.top / frustum.right;
        var cartesian = Cartesian3.fromDegrees(-75.0, 42.0, 100.0);
        camera.setView({
            destination : cartesian
        });

        var cart = ellipsoid.cartesianToCartographic(cartesian);
        expect(camera.positionCartographic).toEqualEpsilon(cart, CesiumMath.EPSILON6);
        expect(camera.direction).toEqualEpsilon(Cartesian3.negate(Cartesian3.UNIT_Z, new Cartesian3()), CesiumMath.EPSILON6);
        expect(camera.up).toEqualEpsilon(Cartesian3.UNIT_Y, CesiumMath.EPSILON6);
        expect(camera.right).toEqualEpsilon(Cartesian3.UNIT_X, CesiumMath.EPSILON6);
        expect(frustum.right - frustum.left).toEqualEpsilon(cart.height, CesiumMath.EPSILON6);
        expect(frustum.top / frustum.right).toEqual(ratio);
    });

    it('setView with cartesian in Columbus View', function() {
        var ellipsoid = Ellipsoid.WGS84;
        var projection = new GeographicProjection(ellipsoid);

        camera._mode = SceneMode.COLUMBUS_VIEW;
        camera._projection = projection;

        var cartesian = Cartesian3.fromDegrees(-75.0, 42.0, 100.0);
        camera.setView({
            destination : cartesian
        });

        var cart = ellipsoid.cartesianToCartographic(cartesian);
        expect(camera.positionCartographic).toEqualEpsilon(cart, CesiumMath.EPSILON11);
        expect(camera.direction).toEqualEpsilon(Cartesian3.negate(Cartesian3.UNIT_Z, new Cartesian3()), CesiumMath.EPSILON6);
        expect(camera.up).toEqualEpsilon(Cartesian3.UNIT_Y, CesiumMath.EPSILON6);
        expect(camera.right).toEqualEpsilon(Cartesian3.UNIT_X, CesiumMath.EPSILON6);
    });

    it('setView with cartesian in 3D', function() {
        var ellipsoid = Ellipsoid.WGS84;
        var projection = new GeographicProjection(ellipsoid);

        camera._mode = SceneMode.SCENE3D;
        camera._projection = projection;

        var cartesian = Cartesian3.fromDegrees(-75.0, 0.0, 100.0);
        camera.setView({
            destination : cartesian
        });

        expect(camera.positionCartographic).toEqualEpsilon(ellipsoid.cartesianToCartographic(cartesian), CesiumMath.EPSILON6);
        expect(camera.direction).toEqualEpsilon(Cartesian3.normalize(Cartesian3.negate(camera.position, new Cartesian3()), new Cartesian3()), CesiumMath.EPSILON6);
        expect(camera.up).toEqualEpsilon(Cartesian3.UNIT_Z, CesiumMath.EPSILON6);
        expect(camera.right).toEqualEpsilon(Cartesian3.cross(camera.direction, camera.up, new Cartesian3()), CesiumMath.EPSILON6);
    });

    it('setView with cartesian in Columbus View and orthographic frustum', function() {
        var ellipsoid = Ellipsoid.WGS84;
        var projection = new GeographicProjection(ellipsoid);

        camera._mode = SceneMode.COLUMBUS_VIEW;
        camera._projection = projection;

        camera.frustum = new OrthographicFrustum();
        camera.frustum.aspectRatio = scene.drawingBufferWidth / scene.drawingBufferHeight;
        camera.frustum.width = camera.positionCartographic.height;

        var cartesian = Cartesian3.fromDegrees(-75.0, 42.0, 100.0);
        camera.setView({
            destination : cartesian
        });

        var cart = ellipsoid.cartesianToCartographic(cartesian);
        expect(camera.positionCartographic).toEqualEpsilon(cart, CesiumMath.EPSILON11);
        expect(camera.direction).toEqualEpsilon(Cartesian3.negate(Cartesian3.UNIT_Z, new Cartesian3()), CesiumMath.EPSILON6);
        expect(camera.up).toEqualEpsilon(Cartesian3.UNIT_Y, CesiumMath.EPSILON6);
        expect(camera.right).toEqualEpsilon(Cartesian3.UNIT_X, CesiumMath.EPSILON6);
        expect(camera.frustum.width).toEqual(cart.height);
    });

    it('setView with cartesian in 3D and orthographic frustum', function() {
        var ellipsoid = Ellipsoid.WGS84;
        var projection = new GeographicProjection(ellipsoid);

        camera._mode = SceneMode.SCENE3D;
        camera._projection = projection;

        camera.frustum = new OrthographicFrustum();
        camera.frustum.aspectRatio = scene.drawingBufferWidth / scene.drawingBufferHeight;
        camera.frustum.width = camera.positionCartographic.height;

        var cartesian = Cartesian3.fromDegrees(-75.0, 0.0, 100.0);
        camera.setView({
            destination : cartesian
        });

        var cart = ellipsoid.cartesianToCartographic(cartesian);
        expect(camera.positionCartographic).toEqualEpsilon(cart, CesiumMath.EPSILON6);
        expect(camera.direction).toEqualEpsilon(Cartesian3.normalize(Cartesian3.negate(camera.position, new Cartesian3()), new Cartesian3()), CesiumMath.EPSILON6);
        expect(camera.up).toEqualEpsilon(Cartesian3.UNIT_Z, CesiumMath.EPSILON6);
        expect(camera.right).toEqualEpsilon(Cartesian3.cross(camera.direction, camera.up, new Cartesian3()), CesiumMath.EPSILON6);
        expect(camera.frustum.width).toEqual(cart.height);
    });

    it('setView right rotation order', function() {
        var position = Cartesian3.fromDegrees(-117.16, 32.71, 0.0);
        var heading =  CesiumMath.toRadians(180.0);
        var pitch = CesiumMath.toRadians(0.0);
        var roll = CesiumMath.toRadians(45.0);

        camera.setView({
            destination : position,
            orientation: {
                heading : heading,
                pitch : pitch,
                roll : roll
            }
        });

        expect(camera.position).toEqualEpsilon(position, CesiumMath.EPSILON6);
        expect(camera.heading).toEqualEpsilon(heading, CesiumMath.EPSILON6);
        expect(camera.pitch).toEqualEpsilon(pitch, CesiumMath.EPSILON6);
        expect(camera.roll).toEqualEpsilon(roll, CesiumMath.EPSILON6);
    });

    it('setView (1)', function() {
        var position = Cartesian3.fromDegrees(-117.16, 32.71, 0.0);
        var heading =  CesiumMath.toRadians(45.0);
        var pitch = CesiumMath.toRadians(-50.0);
        var roll = CesiumMath.toRadians(45.0);

        camera.setView({
            destination : position,
            orientation: {
                heading : heading,
                pitch : pitch,
                roll : roll
            }
        });

        expect(camera.position).toEqualEpsilon(position, CesiumMath.EPSILON6);
        expect(camera.heading).toEqualEpsilon(heading, CesiumMath.EPSILON6);
        expect(camera.pitch).toEqualEpsilon(pitch, CesiumMath.EPSILON6);
        expect(camera.roll).toEqualEpsilon(roll, CesiumMath.EPSILON6);

        heading =  CesiumMath.toRadians(200.0);

        camera.setView({
            orientation: {
                pitch: camera.pitch,
                roll : camera.roll,
                heading : heading
            }
        });

        expect(camera.position).toEqualEpsilon(position, CesiumMath.EPSILON6);
        expect(camera.heading).toEqualEpsilon(heading, CesiumMath.EPSILON6);
        expect(camera.pitch).toEqualEpsilon(pitch, CesiumMath.EPSILON6);
        expect(camera.roll).toEqualEpsilon(roll, CesiumMath.EPSILON6);
    });

    it('setView (2)', function() {
        var position = Cartesian3.fromDegrees(-117.16, 32.71, 0.0);
        var heading =  CesiumMath.toRadians(45.0);
        var pitch = CesiumMath.toRadians(50.0);
        var roll = CesiumMath.toRadians(45.0);

        camera.setView({
            destination : position,
            orientation: {
                heading : heading,
                pitch : pitch,
                roll : roll
            }
        });

        expect(camera.position).toEqualEpsilon(position, CesiumMath.EPSILON6);
        expect(camera.heading).toEqualEpsilon(heading, CesiumMath.EPSILON6);
        expect(camera.pitch).toEqualEpsilon(pitch, CesiumMath.EPSILON6);
        expect(camera.roll).toEqualEpsilon(roll, CesiumMath.EPSILON6);

        pitch =  CesiumMath.toRadians(-50.0);

        camera.setView({
            orientation: {
                pitch : pitch,
                roll : camera.roll,
                heading: camera.heading
            }
        });

        expect(camera.position).toEqualEpsilon(position, CesiumMath.EPSILON6);
        expect(camera.heading).toEqualEpsilon(heading, CesiumMath.EPSILON6);
        expect(camera.pitch).toEqualEpsilon(pitch, CesiumMath.EPSILON6);
        expect(camera.roll).toEqualEpsilon(roll, CesiumMath.EPSILON6);
    });

    it('setView (3)', function() {
        var position = Cartesian3.fromDegrees(-117.16, 32.71, 0.0);
        var heading =  CesiumMath.toRadians(45.0);
        var pitch = CesiumMath.toRadians(50.0);
        var roll = CesiumMath.toRadians(45.0);

        camera.setView({
            destination : position,
            orientation: {
                heading : heading,
                pitch : pitch,
                roll : roll
            }
        });

        expect(camera.position).toEqualEpsilon(position, CesiumMath.EPSILON6);
        expect(camera.heading).toEqualEpsilon(heading, CesiumMath.EPSILON6);
        expect(camera.pitch).toEqualEpsilon(pitch, CesiumMath.EPSILON6);
        expect(camera.roll).toEqualEpsilon(roll, CesiumMath.EPSILON6);

        roll =  CesiumMath.toRadians(200.0);

        camera.setView({
            orientation: {
                roll : roll,
                heading: camera.heading,
                pitch: camera.pitch
            }
        });

        expect(camera.position).toEqualEpsilon(position, CesiumMath.EPSILON6);
        expect(camera.heading).toEqualEpsilon(heading, CesiumMath.EPSILON6);
        expect(camera.pitch).toEqualEpsilon(pitch, CesiumMath.EPSILON6);
        expect(camera.roll).toEqualEpsilon(roll, CesiumMath.EPSILON6);
    });

    it('setView with direction, up', function() {
        scene.mode = SceneMode.SCENE3D;

        var direction = Cartesian3.negate(Cartesian3.UNIT_Z, new Cartesian3());
        var up = Cartesian3.clone(Cartesian3.UNIT_Y);

        var options = {
            destination : Cartesian3.fromDegrees(-117.16, 32.71, 0.0),
            orientation : {
                direction : direction,
                up : up
            },
            duration : 0.001
        };
        camera.setView(options);

        expect(camera.direction).toEqualEpsilon(direction, CesiumMath.EPSILON6);
        expect(camera.up).toEqualEpsilon(up, CesiumMath.EPSILON6);
    });

    it('worldToCameraCoordinates throws without cartesian', function() {
        expect(function() {
            camera.worldToCameraCoordinates();
        }).toThrowDeveloperError();
    });

    it('worldToCameraCoordinates transforms to the cameras reference frame', function() {
        camera._setTransform(new Matrix4(0.0, 0.0, 1.0, 0.0,
                                         1.0, 0.0, 0.0, 0.0,
                                         0.0, 1.0, 0.0, 0.0,
                                         0.0, 0.0, 0.0, 1.0));
        expect(camera.worldToCameraCoordinates(Cartesian4.UNIT_X)).toEqual(Cartesian4.UNIT_Z);
    });

    it('worldToCameraCoordinatesPoint throws without cartesian', function() {
        expect(function() {
            camera.worldToCameraCoordinatesPoint();
        }).toThrowDeveloperError();
    });

    it('worldToCameraCoordinatesPoint transforms to the cameras reference frame', function() {
        camera._setTransform(new Matrix4(0.0, 0.0, 1.0, 10.0,
                                         1.0, 0.0, 0.0, 20.0,
                                         0.0, 1.0, 0.0, 30.0,
                                         0.0, 0.0, 0.0, 1.0));
        var expected = Cartesian3.add(Matrix4.getColumn(camera.inverseTransform, 3, new Cartesian4()), Cartesian3.UNIT_Z, new Cartesian3());
        expect(camera.worldToCameraCoordinatesPoint(Cartesian3.UNIT_X)).toEqual(expected);
    });

    it('worldToCameraCoordinatesVector throws without cartesian', function() {
        expect(function() {
            camera.worldToCameraCoordinatesVector();
        }).toThrowDeveloperError();
    });

    it('worldToCameraCoordinatesVector transforms to the cameras reference frame', function() {
        camera._setTransform(new Matrix4(0.0, 0.0, 1.0, 10.0,
                                         1.0, 0.0, 0.0, 20.0,
                                         0.0, 1.0, 0.0, 30.0,
                                         0.0, 0.0, 0.0, 1.0));
        expect(camera.worldToCameraCoordinatesVector(Cartesian3.UNIT_X)).toEqual(Cartesian3.UNIT_Z);
    });

    it('cameraToWorldCoordinates throws without cartesian', function() {
        expect(function() {
            camera.cameraToWorldCoordinates();
        }).toThrowDeveloperError();
    });

    it('cameraToWorldCoordinates transforms from the cameras reference frame', function() {
        camera._setTransform(new Matrix4(0.0, 0.0, 1.0, 0.0,
                                         1.0, 0.0, 0.0, 0.0,
                                         0.0, 1.0, 0.0, 0.0,
                                         0.0, 0.0, 0.0, 1.0));
        expect(camera.cameraToWorldCoordinates(Cartesian4.UNIT_Z)).toEqual(Cartesian4.UNIT_X);
    });

    it('cameraToWorldCoordinatesPoint throws without cartesian', function() {
        expect(function() {
            camera.cameraToWorldCoordinatesPoint();
        }).toThrowDeveloperError();
    });

    it('cameraToWorldCoordinatesPoint transforms from the cameras reference frame', function() {
        camera._setTransform(new Matrix4(0.0, 0.0, 1.0, 10.0,
                                         1.0, 0.0, 0.0, 20.0,
                                         0.0, 1.0, 0.0, 30.0,
                                         0.0, 0.0, 0.0, 1.0));
        var expected = Cartesian3.add(Cartesian3.UNIT_X, Matrix4.getColumn(camera.transform, 3, new Cartesian4()), new Cartesian3());
        expect(camera.cameraToWorldCoordinatesPoint(Cartesian3.UNIT_Z)).toEqual(expected);
    });

    it('cameraToWorldCoordinatesVector throws without cartesian', function() {
        expect(function() {
            camera.cameraToWorldCoordinatesVector();
        }).toThrowDeveloperError();
    });

    it('cameraToWorldCoordinatesVector transforms from the cameras reference frame', function() {
        camera._setTransform(new Matrix4(0.0, 0.0, 1.0, 10.0,
                                         1.0, 0.0, 0.0, 20.0,
                                         0.0, 1.0, 0.0, 30.0,
                                         0.0, 0.0, 0.0, 1.0));
        expect(camera.cameraToWorldCoordinatesVector(Cartesian3.UNIT_Z)).toEqual(Cartesian3.UNIT_X);
    });

    it('move throws without an axis', function() {
        expect(function() {
            expect(camera.move());
        }).toThrowDeveloperError();
    });

    it('moves', function() {
        var direction = Cartesian3.normalize(new Cartesian3(1.0, 1.0, 0.0), new Cartesian3());
        camera.move(direction, moveAmount);
        expect(camera.position).toEqualEpsilon(new Cartesian3(direction.x * moveAmount, direction.y * moveAmount, 1.0), CesiumMath.EPSILON10);
        expect(camera.up).toEqual(up);
        expect(camera.direction).toEqual(dir);
        expect(camera.right).toEqual(right);
    });

    it('moves up', function() {
        camera.moveUp(moveAmount);
        expect(camera.position).toEqualEpsilon(new Cartesian3(0.0, moveAmount, 1.0), CesiumMath.EPSILON10);
        expect(camera.up).toEqual(up);
        expect(camera.direction).toEqual(dir);
        expect(camera.right).toEqual(right);
    });

    it('moves down', function() {
        camera.moveDown(moveAmount);
        expect(camera.position).toEqualEpsilon(new Cartesian3(0.0, -moveAmount, 1.0), CesiumMath.EPSILON10);
        expect(camera.up).toEqual(up);
        expect(camera.direction).toEqual(dir);
        expect(camera.right).toEqual(right);
    });

    it('moves right', function() {
        camera.moveRight(moveAmount);
        expect(camera.position).toEqual(new Cartesian3(moveAmount, 0.0, 1.0), CesiumMath.EPSILON10);
        expect(camera.up).toEqual(up);
        expect(camera.direction).toEqual(dir);
        expect(camera.right).toEqual(right);
    });

    it('moves left', function() {
        camera.moveLeft(moveAmount);
        expect(camera.position).toEqual(new Cartesian3(-moveAmount, 0.0, 1.0), CesiumMath.EPSILON10);
        expect(camera.up).toEqual(up);
        expect(camera.direction).toEqual(dir);
        expect(camera.right).toEqual(right);
    });

    it('moves forward', function() {
        camera.moveForward(moveAmount);
        expect(camera.position).toEqual(new Cartesian3(0.0, 0.0, 1.0 - moveAmount), CesiumMath.EPSILON10);
        expect(camera.up).toEqual(up);
        expect(camera.direction).toEqual(dir);
        expect(camera.right).toEqual(right);
    });

    it('moves backward', function() {
        camera.moveBackward(moveAmount);
        expect(camera.position).toEqual(new Cartesian3(0.0, 0.0, 1.0 + moveAmount), CesiumMath.EPSILON10);
        expect(camera.up).toEqual(up);
        expect(camera.direction).toEqual(dir);
        expect(camera.right).toEqual(right);
    });

    it('moves forward in 2D mode zooms in camera instead of moving it', function() {
        var frustum = new OrthographicOffCenterFrustum();
        frustum.near = 1.0;
        frustum.far = 2.0;
        frustum.left = -2.0;
        frustum.right = 2.0;
        frustum.top = 1.0;
        frustum.bottom = -1.0;
        camera.frustum = frustum;

        camera.update(SceneMode.SCENE2D);
        var oldCamera = Camera.clone(camera);

        camera.moveForward(moveAmount);

        // want to be at prev location bc moveBackward in 2D uses zoom2D which only adjusts frustum
        expect(camera.position).toEqual(oldCamera.position, CesiumMath.EPSILON10);
        expect(camera.frustum).not.toEqual(oldCamera.frustum);

        expect(camera.up).toEqual(up);
        expect(camera.direction).toEqual(dir);
        expect(camera.right).toEqual(right);
    });

    it('moves backward in 2D mode zooms out camera instead of moving it', function() {
        var frustum = new OrthographicOffCenterFrustum();
        frustum.near = 1.0;
        frustum.far = 2.0;
        frustum.left = -2.0;
        frustum.right = 2.0;
        frustum.top = 1.0;
        frustum.bottom = -1.0;
        camera.frustum = frustum;

        camera.update(SceneMode.SCENE2D);
        var oldCamera = Camera.clone(camera);

        camera.moveBackward(moveAmount);

        // want to be at prev location bc moveBackward in 2D uses zoom2D which only adjusts frustum
        expect(camera.position).toEqual(oldCamera.position, CesiumMath.EPSILON10);
        expect(camera.frustum).not.toEqual(oldCamera.frustum);
        expect(camera.up).toEqual(up);
        expect(camera.direction).toEqual(dir);
        expect(camera.right).toEqual(right);
    });

    it('move clamps position in 2D', function() {
        var frustum = new OrthographicOffCenterFrustum();
        frustum.near = 1.0;
        frustum.far = 2.0;
        frustum.left = -2.0;
        frustum.right = 2.0;
        frustum.top = 1.0;
        frustum.bottom = -1.0;
        camera.frustum = frustum;

        camera.update(SceneMode.SCENE2D);

        var max = scene.mapProjection.project(new Cartographic(Math.PI, CesiumMath.toRadians(85.05112878)));
        var factor = 1000.0;
        var dx = max.x * factor;
        var dy = max.y * factor;

        camera.moveUp(dy);
        camera.moveRight(dx);
        expect(camera.position.x).toBeLessThan(dx);
        expect(camera.position.y).toBeLessThan(dy);

        camera.moveDown(dy);
        camera.moveLeft(dx);
        expect(camera.position.x).toBeGreaterThan(-dx);
        expect(camera.position.y).toBeGreaterThan(-dy);
    });

    it('look throws without an axis', function() {
        expect(function() {
            expect(camera.look());
        }).toThrowDeveloperError();
    });

    it('looks', function() {
        camera.look(Cartesian3.UNIT_X, CesiumMath.PI);
        expect(camera.position).toEqual(position);
        expect(camera.right).toEqual(right);
        expect(camera.up).toEqualEpsilon(Cartesian3.negate(Cartesian3.UNIT_Y, new Cartesian3()), CesiumMath.EPSILON10);
        expect(camera.direction).toEqualEpsilon(Cartesian3.UNIT_Z, CesiumMath.EPSILON10);
    });

    it('looks left', function() {
        camera.lookLeft(turnAmount);
        expect(camera.position).toEqual(position);
        expect(camera.up).toEqualEpsilon(up, CesiumMath.EPSILON15);
        expect(camera.direction).toEqualEpsilon(Cartesian3.negate(right, new Cartesian3()), CesiumMath.EPSILON15);
        expect(camera.right).toEqualEpsilon(dir, CesiumMath.EPSILON15);
    });

    it('looks right', function() {
        camera.lookRight(turnAmount);
        expect(camera.position).toEqual(position);
        expect(camera.up).toEqualEpsilon(up, CesiumMath.EPSILON15);
        expect(camera.direction).toEqualEpsilon(right, CesiumMath.EPSILON15);
        expect(camera.right).toEqualEpsilon(Cartesian3.negate(dir, new Cartesian3()), CesiumMath.EPSILON15);
    });

    it('looks up', function() {
        camera.lookUp(turnAmount);
        expect(camera.position).toEqual(position);
        expect(camera.right).toEqualEpsilon(right, CesiumMath.EPSILON15);
        expect(camera.direction).toEqualEpsilon(up, CesiumMath.EPSILON15);
        expect(camera.up).toEqualEpsilon(Cartesian3.negate(dir, new Cartesian3()), CesiumMath.EPSILON15);
    });

    it('looks down', function() {
        camera.lookDown(turnAmount);
        expect(camera.position).toEqual(position);
        expect(camera.right).toEqualEpsilon(right, CesiumMath.EPSILON15);
        expect(camera.direction).toEqualEpsilon(Cartesian3.negate(up, new Cartesian3()), CesiumMath.EPSILON15);
        expect(camera.up).toEqualEpsilon(dir, CesiumMath.EPSILON15);
    });

    it('looks left in 2D mode does not modify the camera at all', function() {
        var frustum = new OrthographicOffCenterFrustum();
        frustum.near = 1.0;
        frustum.far = 2.0;
        frustum.left = -2.0;
        frustum.right = 2.0;
        frustum.top = 1.0;
        frustum.bottom = -1.0;
        camera.frustum = frustum;

        camera.update(SceneMode.SCENE2D);
        var oldCamera = Camera.clone(camera);

        camera.lookLeft(turnAmount);

        // dont want camera look vector to rotate at all in 2D
        expect(camera.position).toEqual(oldCamera.position);
        expect(camera.up).toEqualEpsilon(oldCamera.up, CesiumMath.EPSILON15);
        expect(camera.direction).toEqualEpsilon(oldCamera.direction, CesiumMath.EPSILON15);
        expect(camera.right).toEqualEpsilon(oldCamera.right, CesiumMath.EPSILON15);
    });

    it('looks right in 2D mode does not modify the camera at all', function() {
        var frustum = new OrthographicOffCenterFrustum();
        frustum.near = 1.0;
        frustum.far = 2.0;
        frustum.left = -2.0;
        frustum.right = 2.0;
        frustum.top = 1.0;
        frustum.bottom = -1.0;
        camera.frustum = frustum;

        camera.update(SceneMode.SCENE2D);
        var oldCamera = Camera.clone(camera);

        camera.lookRight(turnAmount);

        // dont want camera look vector to rotate at all in 2D
        expect(camera.position).toEqual(oldCamera.position);
        expect(camera.up).toEqualEpsilon(oldCamera.up, CesiumMath.EPSILON15);
        expect(camera.direction).toEqualEpsilon(oldCamera.direction, CesiumMath.EPSILON15);
        expect(camera.right).toEqualEpsilon(oldCamera.right, CesiumMath.EPSILON15);
    });

    it('looks up in 2D mode does not modify the camera at all', function() {
        var frustum = new OrthographicOffCenterFrustum();
        frustum.near = 1.0;
        frustum.far = 2.0;
        frustum.left = -2.0;
        frustum.right = 2.0;
        frustum.top = 1.0;
        frustum.bottom = -1.0;
        camera.frustum = frustum;

        camera.update(SceneMode.SCENE2D);
        var oldCamera = Camera.clone(camera);

        camera.lookUp(turnAmount);

        // dont want camera look vector to rotate at all in 2D
        expect(camera.position).toEqual(oldCamera.position);
        expect(camera.up).toEqualEpsilon(oldCamera.up, CesiumMath.EPSILON15);
        expect(camera.direction).toEqualEpsilon(oldCamera.direction, CesiumMath.EPSILON15);
        expect(camera.right).toEqualEpsilon(oldCamera.right, CesiumMath.EPSILON15);
    });

    it('looks down in 2D mode does not modify the camera at all', function() {
        var frustum = new OrthographicOffCenterFrustum();
        frustum.near = 1.0;
        frustum.far = 2.0;
        frustum.left = -2.0;
        frustum.right = 2.0;
        frustum.top = 1.0;
        frustum.bottom = -1.0;
        camera.frustum = frustum;

        camera.update(SceneMode.SCENE2D);
        var oldCamera = Camera.clone(camera);

        camera.lookDown(turnAmount);

        // dont want camera look vector to rotate at all in 2D
        expect(camera.position).toEqual(oldCamera.position);
        expect(camera.up).toEqualEpsilon(oldCamera.up, CesiumMath.EPSILON15);
        expect(camera.direction).toEqualEpsilon(oldCamera.direction, CesiumMath.EPSILON15);
        expect(camera.right).toEqualEpsilon(oldCamera.right, CesiumMath.EPSILON15);
    });

    it('twists left', function() {
        camera.twistLeft(CesiumMath.PI_OVER_TWO);
        expect(camera.position).toEqual(position);
        expect(camera.direction).toEqualEpsilon(dir, CesiumMath.EPSILON15);
        expect(camera.up).toEqualEpsilon(Cartesian3.negate(right, new Cartesian3()), CesiumMath.EPSILON15);
        expect(camera.right).toEqualEpsilon(up, CesiumMath.EPSILON15);
    });

    it('twists right', function() {
        camera.twistRight(CesiumMath.PI_OVER_TWO);
        expect(camera.position).toEqual(position);
        expect(camera.direction).toEqualEpsilon(dir, CesiumMath.EPSILON15);
        expect(camera.up).toEqualEpsilon(right, CesiumMath.EPSILON14);
        expect(camera.right).toEqualEpsilon(Cartesian3.negate(up, new Cartesian3()), CesiumMath.EPSILON15);
    });

    it('rotate throws without an axis', function() {
        expect(function() {
            expect(camera.rotate());
        }).toThrowDeveloperError();
    });

    it('rotates up', function() {
        camera.rotateUp(rotateAmount);
        expect(camera.up).toEqualEpsilon(Cartesian3.negate(dir, new Cartesian3()), CesiumMath.EPSILON15);
        expect(camera.direction).toEqualEpsilon(up, CesiumMath.EPSILON15);
        expect(camera.right).toEqualEpsilon(right, CesiumMath.EPSILON15);
        expect(camera.position).toEqualEpsilon(Cartesian3.negate(Cartesian3.UNIT_Y, new Cartesian3()), CesiumMath.EPSILON15);
    });

    it('rotates up with constrained axis 0', function() {
        camera.constrainedAxis = Cartesian3.UNIT_Y;
        camera.rotateUp(rotateAmount);
        expect(camera.up).toEqualEpsilon(Cartesian3.negate(dir, new Cartesian3()), CesiumMath.EPSILON15);
        expect(camera.direction).toEqualEpsilon(up, CesiumMath.EPSILON15);
        expect(camera.right).toEqualEpsilon(right, CesiumMath.EPSILON15);
        expect(camera.position).toEqualEpsilon(Cartesian3.negate(Cartesian3.UNIT_Y, new Cartesian3()), CesiumMath.EPSILON15);
    });

    it('rotates up with constrained axis 1', function() {
        camera.up = Cartesian3.negate(dir, new Cartesian3());
        camera.direction = right;
        camera.right = Cartesian3.cross(camera.direction, camera.up, new Cartesian3());

        camera.constrainedAxis = Cartesian3.UNIT_Y;
        camera.rotateUp(rotateAmount);
        expect(camera.up).toEqualEpsilon(Cartesian3.negate(Cartesian3.UNIT_Y, new Cartesian3()), CesiumMath.EPSILON14);
        expect(camera.direction).toEqualEpsilon(right, CesiumMath.EPSILON15);
        expect(camera.right).toEqualEpsilon(dir, CesiumMath.EPSILON15);
        expect(camera.position).toEqualEpsilon(Cartesian3.negate(Cartesian3.UNIT_Y, new Cartesian3()), CesiumMath.EPSILON15);
    });

    it('rotates down', function() {
        camera.rotateDown(rotateAmount);
        expect(camera.up).toEqualEpsilon(dir, CesiumMath.EPSILON15);
        expect(camera.direction).toEqualEpsilon(Cartesian3.negate(up, new Cartesian3()), CesiumMath.EPSILON15);
        expect(camera.right).toEqualEpsilon(right, CesiumMath.EPSILON15);
        expect(camera.position).toEqualEpsilon(Cartesian3.UNIT_Y, CesiumMath.EPSILON15);
    });

    it('rotates down with constrained axis 0 ', function() {
        camera.constrainedAxis = Cartesian3.UNIT_Y;
        camera.rotateDown(rotateAmount);
        expect(camera.up).toEqualEpsilon(dir, CesiumMath.EPSILON15);
        expect(camera.direction).toEqualEpsilon(Cartesian3.negate(up, new Cartesian3()), CesiumMath.EPSILON15);
        expect(camera.right).toEqualEpsilon(right, CesiumMath.EPSILON15);
        expect(camera.position).toEqualEpsilon(Cartesian3.UNIT_Y, CesiumMath.EPSILON15);
    });

    it('rotates down with constrained axis 1', function() {
        camera.up = Cartesian3.negate(dir, new Cartesian3());
        camera.direction = right;
        camera.right = Cartesian3.cross(camera.direction, camera.up, new Cartesian3());

        camera.constrainedAxis = Cartesian3.UNIT_Y;
        camera.rotateDown(rotateAmount);
        expect(camera.up).toEqualEpsilon(Cartesian3.UNIT_Y, CesiumMath.EPSILON15);
        expect(camera.direction).toEqualEpsilon(right, CesiumMath.EPSILON15);
        expect(camera.right).toEqualEpsilon(Cartesian3.negate(dir, new Cartesian3()), CesiumMath.EPSILON15);
        expect(camera.position).toEqualEpsilon(Cartesian3.UNIT_Y, CesiumMath.EPSILON15);
    });

    it('rotates left', function() {
        camera.rotateLeft(rotateAmount);
        expect(camera.up).toEqualEpsilon(up, CesiumMath.EPSILON15);
        expect(camera.direction).toEqualEpsilon(right, CesiumMath.EPSILON15);
        expect(camera.right).toEqualEpsilon(Cartesian3.negate(dir, new Cartesian3()), CesiumMath.EPSILON15);
        expect(camera.position).toEqualEpsilon(Cartesian3.negate(Cartesian3.UNIT_X, new Cartesian3()), CesiumMath.EPSILON15);
    });

    it('rotates left with contrained axis', function() {
        camera.constrainedAxis = Cartesian3.UNIT_Z;
        camera.rotateLeft(rotateAmount);
        expect(camera.up).toEqualEpsilon(Cartesian3.UNIT_X, CesiumMath.EPSILON15);
        expect(camera.direction).toEqualEpsilon(Cartesian3.negate(Cartesian3.UNIT_Z, new Cartesian3()), CesiumMath.EPSILON15);
        expect(camera.right).toEqualEpsilon(Cartesian3.negate(Cartesian3.UNIT_Y, new Cartesian3()), CesiumMath.EPSILON15);
        expect(camera.position).toEqualEpsilon(Cartesian3.UNIT_Z, CesiumMath.EPSILON15);
    });

    it('rotates right', function() {
        camera.rotateRight(rotateAmount);
        expect(camera.up).toEqualEpsilon(up, CesiumMath.EPSILON15);
        expect(camera.direction).toEqualEpsilon(Cartesian3.negate(right, new Cartesian3()), CesiumMath.EPSILON15);
        expect(camera.right).toEqualEpsilon(dir, CesiumMath.EPSILON15);
        expect(camera.position).toEqualEpsilon(Cartesian3.UNIT_X, CesiumMath.EPSILON15);
    });

    it('rotates right with contrained axis', function() {
        camera.constrainedAxis = Cartesian3.UNIT_Z;
        camera.rotateRight(rotateAmount);
        expect(camera.up).toEqualEpsilon(Cartesian3.negate(Cartesian3.UNIT_X, new Cartesian3()), CesiumMath.EPSILON15);
        expect(camera.direction).toEqualEpsilon(Cartesian3.negate(Cartesian3.UNIT_Z, new Cartesian3()), CesiumMath.EPSILON15);
        expect(camera.right).toEqualEpsilon(Cartesian3.UNIT_Y, CesiumMath.EPSILON15);
        expect(camera.position).toEqualEpsilon(Cartesian3.UNIT_Z, CesiumMath.EPSILON15);
    });

    it('rotates', function() {
        var axis = Cartesian3.normalize(new Cartesian3(Math.cos(CesiumMath.PI_OVER_FOUR), Math.sin(CesiumMath.PI_OVER_FOUR), 0.0), new Cartesian3());
        var angle = CesiumMath.PI_OVER_TWO;
        camera.rotate(axis, angle);

        expect(camera.position).toEqualEpsilon(new Cartesian3(-axis.x, axis.y, 0.0), CesiumMath.EPSILON15);
        expect(camera.direction).toEqualEpsilon(Cartesian3.negate(Cartesian3.normalize(camera.position, new Cartesian3()), new Cartesian3()), CesiumMath.EPSILON15);
        expect(camera.right).toEqualEpsilon(Cartesian3.normalize(new Cartesian3(0.5, 0.5, axis.x), new Cartesian3()), CesiumMath.EPSILON15);
        expect(camera.up).toEqualEpsilon(Cartesian3.cross(camera.right, camera.direction, new Cartesian3()), CesiumMath.EPSILON15);
    });

    it('rotate past constrained axis stops at constained axis', function() {
        camera.constrainedAxis = Cartesian3.UNIT_Y;
        camera.rotateUp(Math.PI);
        expect(camera.up).toEqualEpsilon(Cartesian3.negate(dir, new Cartesian3()), CesiumMath.EPSILON4);
        expect(camera.direction).toEqualEpsilon(up, CesiumMath.EPSILON4);
        expect(camera.right).toEqualEpsilon(right, CesiumMath.EPSILON4);
        expect(camera.position).toEqualEpsilon(Cartesian3.negate(Cartesian3.UNIT_Y, new Cartesian3()), CesiumMath.EPSILON4);
    });

    it('zooms out 2D', function() {
        var frustum = new OrthographicOffCenterFrustum();
        frustum.near = 1.0;
        frustum.far = 2.0;
        frustum.left = -2.0;
        frustum.right = 2.0;
        frustum.top = 1.0;
        frustum.bottom = -1.0;
        camera.frustum = frustum;

        camera.update(SceneMode.SCENE2D);

        camera.zoomOut(zoomAmount);
        expect(camera.frustum.right).toEqualEpsilon(2.5, CesiumMath.EPSILON10);
        expect(camera.frustum.left).toEqual(-2.5, CesiumMath.EPSILON10);
        expect(camera.frustum.top).toEqual(1.25, CesiumMath.EPSILON10);
        expect(camera.frustum.bottom).toEqual(-1.25, CesiumMath.EPSILON10);
    });

    it('zooms out 2D when frustrum has greater height than width', function() {
        var frustum = new OrthographicOffCenterFrustum();
        frustum.near = 1.0;
        frustum.far = 2.0;
        frustum.left = -1.0;
        frustum.right = 1.0;
        frustum.top = 2.0;
        frustum.bottom = -2.0;
        camera.frustum = frustum;

        camera.update(SceneMode.SCENE2D);

        camera.zoomOut(zoomAmount);
        expect(camera.frustum.right).toEqualEpsilon(1.25, CesiumMath.EPSILON10);
        expect(camera.frustum.left).toEqual(-1.25, CesiumMath.EPSILON10);
        expect(camera.frustum.top).toEqual(2.5, CesiumMath.EPSILON10);
        expect(camera.frustum.bottom).toEqual(-2.5, CesiumMath.EPSILON10);
    });

    it('zooms in 2D', function() {
        var frustum = new OrthographicOffCenterFrustum();
        frustum.near = 1.0;
        frustum.far = 2.0;
        frustum.left = -2.0;
        frustum.right = 2.0;
        frustum.top = 1.0;
        frustum.bottom = -1.0;
        camera.frustum = frustum;

        camera.update(SceneMode.SCENE2D);

        camera.zoomIn(zoomAmount);
        expect(camera.frustum.right).toEqualEpsilon(1.5, CesiumMath.EPSILON10);
        expect(camera.frustum.left).toEqual(-1.5, CesiumMath.EPSILON10);
        expect(camera.frustum.top).toEqual(0.75, CesiumMath.EPSILON10);
        expect(camera.frustum.bottom).toEqual(-0.75, CesiumMath.EPSILON10);
    });

    it('zooms in 2D when frustrum has greater height than width', function() {
        var frustum = new OrthographicOffCenterFrustum();
        frustum.near = 1.0;
        frustum.far = 2.0;
        frustum.left = -1.0;
        frustum.right = 1.0;
        frustum.top = 2.0;
        frustum.bottom = -2.0;
        camera.frustum = frustum;

        camera.update(SceneMode.SCENE2D);

        camera.zoomIn(zoomAmount);
        expect(camera.frustum.right).toEqualEpsilon(0.75, CesiumMath.EPSILON10);
        expect(camera.frustum.left).toEqual(-0.75, CesiumMath.EPSILON10);
        expect(camera.frustum.top).toEqual(1.5, CesiumMath.EPSILON10);
        expect(camera.frustum.bottom).toEqual(-1.5, CesiumMath.EPSILON10);
    });

    it('clamps zoom out in 2D', function() {
        var frustum = new OrthographicOffCenterFrustum();
        frustum.near = 1.0;
        frustum.far = 2.0;
        frustum.left = -2.0;
        frustum.right = 2.0;
        frustum.top = 1.0;
        frustum.bottom = -1.0;
        camera.frustum = frustum;

        camera.update(SceneMode.SCENE2D);

        var max = scene.mapProjection.project(new Cartographic(Math.PI, CesiumMath.toRadians(85.05112878)));
        var factor = 1000.0;
        var dx = max.x * factor;
        var ratio = frustum.top / frustum.right;

        camera.zoomOut(dx);
        expect(frustum.right).toBeLessThan(dx);
        expect(frustum.left).toBeGreaterThan(-dx);
        expect(frustum.top).toEqual(frustum.right * ratio);
        expect(frustum.bottom).toEqual(-frustum.top);
    });

    it('clamps zoom in in 2D', function() {
        var frustum = new OrthographicOffCenterFrustum();
        frustum.near = 1.0;
        frustum.far = 2.0;
        frustum.left = -2.0;
        frustum.right = 2.0;
        frustum.top = 1.0;
        frustum.bottom = -1.0;
        camera.frustum = frustum;

        camera.update(SceneMode.SCENE2D);

        var max = scene.mapProjection.project(new Cartographic(Math.PI, CesiumMath.toRadians(85.05112878)));
        var factor = 1000.0;
        var dx = max.x * factor;

        camera.zoomIn(dx * 2.0);
        expect(frustum.right).toEqual(1.0);
        expect(frustum.left).toEqual(-1.0);
    });

    it('zooms in 3D', function() {
        camera.zoomIn(zoomAmount);
        expect(camera.position).toEqualEpsilon(new Cartesian3(0.0, 0.0, 1.0 - zoomAmount), CesiumMath.EPSILON10);
        expect(camera.up).toEqual(up);
        expect(camera.direction).toEqual(dir);
        expect(camera.right).toEqual(right);
    });

    it('zooms out in 3D', function() {
        camera.zoomOut(zoomAmount);
        expect(camera.position).toEqualEpsilon(new Cartesian3(0.0, 0.0, 1.0 + zoomAmount), CesiumMath.EPSILON10);
        expect(camera.up).toEqual(up);
        expect(camera.direction).toEqual(dir);
        expect(camera.right).toEqual(right);
    });

    it('zooms in throws with undefined OrthogrphicFrustum properties 2D', function() {
        camera._mode = SceneMode.SCENE2D;
        camera.frustum = new OrthographicOffCenterFrustum();
        expect(function () {
            camera.zoomIn(zoomAmount);
        }).toThrowDeveloperError();
    });

    it('lookAt', function() {
        var target = Cartesian3.fromDegrees(0.0, 0.0);
        var offset = new Cartesian3(0.0, -1.0, 0.0);

        var tempCamera = Camera.clone(camera);
        tempCamera.lookAt(target, offset);

        expect(tempCamera.position).toEqualEpsilon(offset, CesiumMath.EPSILON11);
        expect(tempCamera.direction).toEqualEpsilon(Cartesian3.negate(Cartesian3.normalize(offset, new Cartesian3()), new Cartesian3()), CesiumMath.EPSILON11);
        expect(tempCamera.right).toEqualEpsilon(Cartesian3.cross(tempCamera.direction, Cartesian3.UNIT_Z, new Cartesian3()), CesiumMath.EPSILON11);
        expect(tempCamera.up).toEqualEpsilon(Cartesian3.cross(tempCamera.right, tempCamera.direction, new Cartesian3()), CesiumMath.EPSILON11);

        expect(1.0 - Cartesian3.magnitude(tempCamera.direction)).toBeLessThan(CesiumMath.EPSILON14);
        expect(1.0 - Cartesian3.magnitude(tempCamera.up)).toBeLessThan(CesiumMath.EPSILON14);
        expect(1.0 - Cartesian3.magnitude(tempCamera.right)).toBeLessThan(CesiumMath.EPSILON14);
    });

    it('lookAt with heading, pitch and range', function() {
        var target = Cartesian3.fromDegrees(0.0, 0.0);
        var heading = CesiumMath.toRadians(45.0);
        var pitch = CesiumMath.toRadians(-45.0);
        var range = 2.0;

        var tempCamera = Camera.clone(camera);
        tempCamera.lookAt(target, new HeadingPitchRange(heading, pitch, range));

        tempCamera.lookAtTransform(Matrix4.IDENTITY);

        expect(Cartesian3.distance(tempCamera.position, target)).toEqualEpsilon(range, CesiumMath.EPSILON6);
        expect(tempCamera.heading).toEqualEpsilon(heading, CesiumMath.EPSILON6);
        expect(tempCamera.pitch).toEqualEpsilon(pitch, CesiumMath.EPSILON6);

        expect(1.0 - Cartesian3.magnitude(tempCamera.direction)).toBeLessThan(CesiumMath.EPSILON14);
        expect(1.0 - Cartesian3.magnitude(tempCamera.up)).toBeLessThan(CesiumMath.EPSILON14);
        expect(1.0 - Cartesian3.magnitude(tempCamera.right)).toBeLessThan(CesiumMath.EPSILON14);
    });

    it('lookAt throws with no target parameter', function() {
        expect(function() {
            camera.lookAt(undefined, Cartesian3.ZERO);
        }).toThrowDeveloperError();
    });

    it('lookAt throws with no offset parameter', function() {
        expect(function() {
            camera.lookAt(Cartesian3.ZERO, undefined);
        }).toThrowDeveloperError();
    });

    it('lookAt in 2D mode', function() {
        var frustum = new OrthographicOffCenterFrustum();
        frustum.near = 1.0;
        frustum.far = 2.0;
        frustum.left = -2.0;
        frustum.right = 2.0;
        frustum.top = 1.0;
        frustum.bottom = -1.0;

        var tempCamera = Camera.clone(camera);
        tempCamera.frustum = frustum;
        tempCamera.update(SceneMode.SCENE2D);

        var target = Cartesian3.fromDegrees(0.0, 0.0);
        var offset = new Cartesian3(10000.0, 10000.0, 30000.0);
        tempCamera.lookAt(target, offset);

        expect(Cartesian2.clone(tempCamera.position)).toEqual(Cartesian2.ZERO);
        expect(tempCamera.direction).toEqual(Cartesian3.negate(Cartesian3.UNIT_Z, new Cartesian3()));
        expect(tempCamera.up).toEqualEpsilon(Cartesian3.normalize(Cartesian3.fromElements(-offset.x, -offset.y, 0.0), new Cartesian3()), CesiumMath.EPSILON11);
        expect(tempCamera.right).toEqualEpsilon(Cartesian3.cross(tempCamera.direction, tempCamera.up, new Cartesian3()), CesiumMath.EPSILON11);
        expect(tempCamera.frustum.right).toEqual(Cartesian3.magnitude(offset) * 0.5);
        expect(tempCamera.frustum.left).toEqual(-Cartesian3.magnitude(offset) * 0.5);
    });

    it('lookAt in 2D mode with heading, pitch and range', function() {
        var frustum = new OrthographicOffCenterFrustum();
        frustum.near = 1.0;
        frustum.far = 2.0;
        frustum.left = -2.0;
        frustum.right = 2.0;
        frustum.top = 1.0;
        frustum.bottom = -1.0;

        var tempCamera = Camera.clone(camera);
        tempCamera.frustum = frustum;
        tempCamera.update(SceneMode.SCENE2D);

        var target = Cartesian3.fromDegrees(0.0, 0.0);
        var heading = CesiumMath.toRadians(90.0);
        var pitch = CesiumMath.toRadians(-45.0);
        var range = 2.0;

        tempCamera.lookAt(target, new HeadingPitchRange(heading, pitch, range));

        expect(Cartesian2.clone(tempCamera.position)).toEqual(Cartesian2.ZERO);

        tempCamera.lookAtTransform(Matrix4.IDENTITY);
        expect(tempCamera.direction).toEqual(Cartesian3.negate(Cartesian3.UNIT_Z, new Cartesian3()));
        expect(tempCamera.heading).toEqualEpsilon(heading, CesiumMath.EPSILON6);
        expect(tempCamera.frustum.right).toEqual(range * 0.5);
        expect(tempCamera.frustum.left).toEqual(-range * 0.5);
    });

    it('lookAt throws when morphing', function() {
        camera.update(SceneMode.MORPHING);

        expect(function() {
            camera.lookAt(Cartesian3.ZERO, Cartesian3.UNIT_X);
        }).toThrowDeveloperError();
    });

    it('lookAtTransform', function() {
        var target = new Cartesian3(-1.0, -1.0, 0.0);
        var offset = new Cartesian3(1.0, 1.0, 0.0);
        var transform = Transforms.eastNorthUpToFixedFrame(target, Ellipsoid.UNIT_SPHERE);

        var tempCamera = Camera.clone(camera);
        tempCamera.lookAtTransform(transform, offset);

        expect(tempCamera.position).toEqualEpsilon(offset, CesiumMath.EPSILON11);
        expect(tempCamera.direction).toEqualEpsilon(Cartesian3.negate(Cartesian3.normalize(offset, new Cartesian3()), new Cartesian3()), CesiumMath.EPSILON11);
        expect(tempCamera.right).toEqualEpsilon(Cartesian3.cross(tempCamera.direction, Cartesian3.UNIT_Z, new Cartesian3()), CesiumMath.EPSILON11);
        expect(tempCamera.up).toEqualEpsilon(Cartesian3.cross(tempCamera.right, tempCamera.direction, new Cartesian3()), CesiumMath.EPSILON11);

        expect(1.0 - Cartesian3.magnitude(tempCamera.direction)).toBeLessThan(CesiumMath.EPSILON14);
        expect(1.0 - Cartesian3.magnitude(tempCamera.up)).toBeLessThan(CesiumMath.EPSILON14);
        expect(1.0 - Cartesian3.magnitude(tempCamera.right)).toBeLessThan(CesiumMath.EPSILON14);
    });

    it('lookAtTransform with no offset parameter', function() {
        var ellipsoid = Ellipsoid.WGS84;
        var cartOrigin = Cartographic.fromDegrees(-75.59777, 40.03883);
        var origin = ellipsoid.cartographicToCartesian(cartOrigin);
        var transform = Transforms.eastNorthUpToFixedFrame(origin);

        var height = 1000.0;
        cartOrigin.height = height;

        camera.position = ellipsoid.cartographicToCartesian(cartOrigin);
        camera.direction = Cartesian3.negate(Cartesian3.fromCartesian4(Matrix4.getColumn(transform, 2, new Cartesian4())), new Cartesian3());
        camera.up = Cartesian3.fromCartesian4(Matrix4.getColumn(transform, 1, new Cartesian4(), new Matrix4()));
        camera.right = Cartesian3.fromCartesian4(Matrix4.getColumn(transform, 0, new Cartesian4()));

        camera.lookAtTransform(transform);

        expect(camera.position).toEqualEpsilon(new Cartesian3(0.0, 0.0, height), CesiumMath.EPSILON9);
        expect(camera.direction).toEqualEpsilon(Cartesian3.negate(Cartesian3.UNIT_Z, new Cartesian3()), CesiumMath.EPSILON9);
        expect(camera.up).toEqualEpsilon(Cartesian3.UNIT_Y, CesiumMath.EPSILON9);
        expect(camera.right).toEqualEpsilon(Cartesian3.UNIT_X, CesiumMath.EPSILON9);
    });

    it('lookAtTransform with heading, pitch and range', function() {
        var target = Cartesian3.fromDegrees(0.0, 0.0);
        var heading = CesiumMath.toRadians(45.0);
        var pitch = CesiumMath.toRadians(-45.0);
        var range = 2.0;
        var transform = Transforms.eastNorthUpToFixedFrame(target);

        var tempCamera = Camera.clone(camera);
        tempCamera.lookAtTransform(transform, new HeadingPitchRange(heading, pitch, range));

        tempCamera.lookAtTransform(Matrix4.IDENTITY);

        expect(Cartesian3.distance(tempCamera.position, target)).toEqualEpsilon(range, CesiumMath.EPSILON6);
        expect(tempCamera.heading).toEqualEpsilon(heading, CesiumMath.EPSILON6);
        expect(tempCamera.pitch).toEqualEpsilon(pitch, CesiumMath.EPSILON6);

        expect(1.0 - Cartesian3.magnitude(tempCamera.direction)).toBeLessThan(CesiumMath.EPSILON14);
        expect(1.0 - Cartesian3.magnitude(tempCamera.up)).toBeLessThan(CesiumMath.EPSILON14);
        expect(1.0 - Cartesian3.magnitude(tempCamera.right)).toBeLessThan(CesiumMath.EPSILON14);
    });

    it('lookAtTransform throws with no transform parameter', function() {
        expect(function() {
            camera.lookAtTransform(undefined, Cartesian3.ZERO);
        }).toThrowDeveloperError();
    });

    it('lookAtTransform in 2D mode', function() {
        var frustum = new OrthographicOffCenterFrustum();
        frustum.near = 1.0;
        frustum.far = 2.0;
        frustum.left = -2.0;
        frustum.right = 2.0;
        frustum.top = 1.0;
        frustum.bottom = -1.0;

        var tempCamera = Camera.clone(camera);
        tempCamera.frustum = frustum;
        tempCamera.update(SceneMode.SCENE2D);

        var transform = Transforms.eastNorthUpToFixedFrame(Cartesian3.fromDegrees(0.0, 0.0));
        var offset = new Cartesian3(10000.0, 10000.0, 30000.0);
        tempCamera.lookAtTransform(transform, offset);

        expect(Cartesian2.clone(tempCamera.position)).toEqual(Cartesian2.ZERO);
        expect(tempCamera.direction).toEqual(Cartesian3.negate(Cartesian3.UNIT_Z, new Cartesian3()));
        expect(tempCamera.up).toEqualEpsilon(Cartesian3.normalize(Cartesian3.fromElements(-offset.x, -offset.y, 0.0), new Cartesian3()), CesiumMath.EPSILON11);
        expect(tempCamera.right).toEqualEpsilon(Cartesian3.cross(tempCamera.direction, tempCamera.up, new Cartesian3()), CesiumMath.EPSILON11);
        expect(tempCamera.frustum.right).toEqual(Cartesian3.magnitude(offset) * 0.5);
        expect(tempCamera.frustum.left).toEqual(-Cartesian3.magnitude(offset) * 0.5);
    });

    it('lookAtTransform in 2D mode with heading, pitch and range', function() {
        var frustum = new OrthographicOffCenterFrustum();
        frustum.near = 1.0;
        frustum.far = 2.0;
        frustum.left = -2.0;
        frustum.right = 2.0;
        frustum.top = 1.0;
        frustum.bottom = -1.0;

        var tempCamera = Camera.clone(camera);
        tempCamera.frustum = frustum;
        tempCamera.update(SceneMode.SCENE2D);

        var target = Cartesian3.fromDegrees(0.0, 0.0);
        var heading = CesiumMath.toRadians(90.0);
        var pitch = CesiumMath.toRadians(-45.0);
        var range = 2.0;
        var transform = Transforms.eastNorthUpToFixedFrame(target);

        tempCamera.lookAtTransform(transform, new HeadingPitchRange(heading, pitch, range));

        expect(Cartesian2.clone(tempCamera.position)).toEqual(Cartesian2.ZERO);

        tempCamera.lookAtTransform(Matrix4.IDENTITY);
        expect(tempCamera.direction).toEqual(Cartesian3.negate(Cartesian3.UNIT_Z, new Cartesian3()));
        expect(tempCamera.heading).toEqualEpsilon(heading, CesiumMath.EPSILON6);
        expect(tempCamera.frustum.right).toEqual(range * 0.5);
        expect(tempCamera.frustum.left).toEqual(-range * 0.5);
    });

    it('lookAtTransform in 3D with orthographic projection', function() {
        var target = new Cartesian3(-1.0, -1.0, 0.0);
        var offset = new Cartesian3(1.0, 1.0, 0.0);
        var transform = Transforms.eastNorthUpToFixedFrame(target, Ellipsoid.UNIT_SPHERE);

        var tempCamera = Camera.clone(camera);
        tempCamera.frustum = new OrthographicFrustum();
        tempCamera.frustum.aspectRatio = scene.drawingBufferWidth / scene.drawingBufferHeight;
        tempCamera.frustum.width = tempCamera.positionCartographic.height;

        tempCamera.lookAtTransform(transform, offset);

        expect(tempCamera.position).toEqualEpsilon(offset, CesiumMath.EPSILON11);
        expect(tempCamera.direction).toEqualEpsilon(Cartesian3.negate(Cartesian3.normalize(offset, new Cartesian3()), new Cartesian3()), CesiumMath.EPSILON11);
        expect(tempCamera.right).toEqualEpsilon(Cartesian3.cross(tempCamera.direction, Cartesian3.UNIT_Z, new Cartesian3()), CesiumMath.EPSILON11);
        expect(tempCamera.up).toEqualEpsilon(Cartesian3.cross(tempCamera.right, tempCamera.direction, new Cartesian3()), CesiumMath.EPSILON11);

        expect(1.0 - Cartesian3.magnitude(tempCamera.direction)).toBeLessThan(CesiumMath.EPSILON14);
        expect(1.0 - Cartesian3.magnitude(tempCamera.up)).toBeLessThan(CesiumMath.EPSILON14);
        expect(1.0 - Cartesian3.magnitude(tempCamera.right)).toBeLessThan(CesiumMath.EPSILON14);

        expect(tempCamera.frustum.width).toEqual(Cartesian3.magnitude(tempCamera.position));
    });

    it('lookAtTransform throws when morphing', function() {
        camera.update(SceneMode.MORPHING);

        expect(function() {
            camera.lookAtTransform(Matrix4.IDENTITY, Cartesian3.UNIT_X);
        }).toThrowDeveloperError();
    });

    it('setView rectangle in 3D (1)', function() {
        var rectangle = new Rectangle(
            -Math.PI,
            -CesiumMath.PI_OVER_TWO,
            Math.PI,
            CesiumMath.PI_OVER_TWO);
        camera.setView({destination: rectangle});
        expect(camera.position).toEqualEpsilon(new Cartesian3(14680290.639204923, 0.0, 0.0), CesiumMath.EPSILON6);
        expect(camera.direction).toEqualEpsilon(Cartesian3.negate(Cartesian3.UNIT_X, new Cartesian3()), CesiumMath.EPSILON10);
        expect(camera.up).toEqualEpsilon(Cartesian3.UNIT_Z, CesiumMath.EPSILON10);
        expect(camera.right).toEqualEpsilon(Cartesian3.UNIT_Y, CesiumMath.EPSILON10);
    });

    it('setView rectangle in 3D (2)', function() {
        var rectangle = new Rectangle(
            CesiumMath.toRadians(21.25),
            CesiumMath.toRadians(41.23),
            CesiumMath.toRadians(21.51),
            CesiumMath.toRadians(41.38));
        camera.setView({destination: rectangle});
        expect(camera.position).toEqualEpsilon(new Cartesian3(4481555.454147325, 1754498.0086281248, 4200627.581953675), CesiumMath.EPSILON6);
        expect(camera.direction).toEqualEpsilon(new Cartesian3(-0.6995046749050446, -0.27385124912628594, -0.6600747708691498), CesiumMath.EPSILON10);
        expect(camera.up).toEqualEpsilon(new Cartesian3(-0.6146504879783901, -0.2406314209863035, 0.7511999047271233), CesiumMath.EPSILON10);
        expect(camera.right).toEqualEpsilon(new Cartesian3(-0.36455176232452213, 0.9311831251617939, 0), CesiumMath.EPSILON10);
    });

    it('setView rectangle in 3D (3)', function() {
        var rectangle = new Rectangle(
            CesiumMath.toRadians(90.0),
            CesiumMath.toRadians(-50.0),
            CesiumMath.toRadians(157.0),
            CesiumMath.toRadians(0.0));
        camera.setView({destination: rectangle});
        expect(camera.position).toEqualEpsilon(new Cartesian3(-6017603.25625715, 9091606.78076493, -5075070.862292178), CesiumMath.EPSILON6);
        expect(camera.direction).toEqualEpsilon(new Cartesian3(0.49978034145251155, -0.7550857289433265, 0.42434084442077485), CesiumMath.EPSILON10);
        expect(camera.up).toEqualEpsilon(new Cartesian3(-0.2342094064143758, 0.35385181388649406, 0.905502538790623), CesiumMath.EPSILON10);
        expect(camera.right).toEqualEpsilon(new Cartesian3(-0.8338858220671682, -0.5519369853120581, 0), CesiumMath.EPSILON10);
    });

    it('setView rectangle in 3D (4)', function() {
        var rectangle = new Rectangle(
            CesiumMath.toRadians(90.0),
            CesiumMath.toRadians(-62.0),
            CesiumMath.toRadians(174.0),
            CesiumMath.toRadians(-4.0));
        camera.setView({destination: rectangle});
        expect(camera.position).toEqualEpsilon(new Cartesian3(-7307919.685704952, 8116267.060310548, -7085995.891547672), CesiumMath.EPSILON6);
        expect(camera.direction).toEqualEpsilon(new Cartesian3(0.5602119862713765, -0.6221784429103113, 0.5468605998017956), CesiumMath.EPSILON10);
        expect(camera.up).toEqualEpsilon(new Cartesian3(-0.3659211647391443, 0.40639662500016843, 0.8372236764356468), CesiumMath.EPSILON10);
        expect(camera.right).toEqualEpsilon(new Cartesian3(-0.7431448254773944, -0.6691306063588581, 0), CesiumMath.EPSILON10);
    });

    it('views rectangle in 3D across IDL', function() {
        var rectangle = new Rectangle(
            0.1,
            -CesiumMath.PI_OVER_TWO,
            -0.1,
            CesiumMath.PI_OVER_TWO);
        camera.setView({destination: rectangle});
        expect(camera.position).toEqualEpsilon(new Cartesian3(-14680290.639204923, 0.0, 0.0), CesiumMath.EPSILON6);
        expect(camera.direction).toEqualEpsilon(Cartesian3.UNIT_X, CesiumMath.EPSILON10);
        expect(camera.up).toEqualEpsilon(Cartesian3.UNIT_Z, CesiumMath.EPSILON10);
        expect(camera.right).toEqualEpsilon(Cartesian3.negate(Cartesian3.UNIT_Y, new Cartesian3()), CesiumMath.EPSILON10);
    });

    it('setView rectangle in 2D with larger longitude', function() {
        var frustum = new OrthographicOffCenterFrustum();
        frustum.left = -10.0;
        frustum.right = 10.0;
        frustum.bottom = -10.0;
        frustum.top = 10.0;
        frustum.near = 1.0;
        frustum.far = 21.0;
        camera.frustum = frustum;

        var rectangle = new Rectangle(
            -CesiumMath.PI_OVER_TWO,
            -CesiumMath.PI_OVER_FOUR,
            CesiumMath.PI_OVER_TWO,
            CesiumMath.PI_OVER_FOUR);
        var projection = new GeographicProjection();
        var edge = projection.project(new Cartographic(CesiumMath.PI_OVER_TWO, CesiumMath.PI_OVER_FOUR));
        var expected = Math.max(edge.x, edge.y);

        camera._mode = SceneMode.SCENE2D;
        camera._projection = projection;
        camera.setView({destination: rectangle});

        expect(camera.position.x).toEqual(0);
        expect(camera.position.y).toEqual(0);
        expect(frustum.right - expected <= CesiumMath.EPSILON14).toEqual(true);
        expect(frustum.left + expected <= CesiumMath.EPSILON14).toEqual(true);
        expect(frustum.top - expected <= CesiumMath.EPSILON14).toEqual(true);
        expect(frustum.bottom + expected <= CesiumMath.EPSILON14).toEqual(true);
    });

    it('setView rectangle in 2D with larger latitude', function() {
        var frustum = new OrthographicOffCenterFrustum();
        frustum.left = -10.0;
        frustum.right = 10.0;
        frustum.bottom = -10.0;
        frustum.top = 10.0;
        frustum.near = 1.0;
        frustum.far = 21.0;
        camera.frustum = frustum;

        var rectangle = new Rectangle(
            -CesiumMath.PI_OVER_FOUR,
            -CesiumMath.PI_OVER_TWO,
            CesiumMath.PI_OVER_FOUR,
            CesiumMath.PI_OVER_TWO);
        var projection = new GeographicProjection();
        var edge = projection.project(new Cartographic(CesiumMath.PI_OVER_FOUR, CesiumMath.PI_OVER_TWO));
        var expected = Math.max(edge.x, edge.y);

        camera._mode = SceneMode.SCENE2D;
        camera._projection = projection;
        camera.setView({destination: rectangle});

        expect(camera.position.x).toEqual(0);
        expect(camera.position.y).toEqual(0);
        expect(frustum.right - expected <= CesiumMath.EPSILON14).toEqual(true);
        expect(frustum.left + expected <= CesiumMath.EPSILON14).toEqual(true);
        expect(frustum.top - expected <= CesiumMath.EPSILON14).toEqual(true);
        expect(frustum.bottom + expected <= CesiumMath.EPSILON14).toEqual(true);
    });

    it('setView rectangle in Columbus View', function() {
        var rectangle = new Rectangle(
            -CesiumMath.PI_OVER_TWO,
            -CesiumMath.PI_OVER_TWO,
            CesiumMath.PI_OVER_TWO,
            CesiumMath.PI_OVER_TWO);
        var projection = new GeographicProjection();
        camera._mode = SceneMode.COLUMBUS_VIEW;
        camera._projection = projection;
        camera.setView({destination: rectangle});
        expect(camera.position).toEqualEpsilon(new Cartesian3(0.0, 0.0, 23137321.67119748), CesiumMath.EPSILON8);
        expect(camera.direction).toEqualEpsilon(new Cartesian3(0.0, 0.0, -1.0), CesiumMath.EPSILON2);
        expect(camera.up).toEqualEpsilon(new Cartesian3(0.0, 1.0, 0.0), CesiumMath.EPSILON2);
        expect(camera.right).toEqualEpsilon(new Cartesian3(1.0, 0.0, 0.0), CesiumMath.EPSILON10);
    });

    it('setView rectangle in 3D with orthographic frustum', function() {
        camera.setView({
            destination : Cartesian3.fromDegrees(-75.0, 42.0, 100.0)
        });

        camera.frustum = new OrthographicFrustum();
        camera.frustum.aspectRatio = 1135 / 630;
        camera.frustum.width = camera.positionCartographic.height;

        // force update of off-center frustum
        expect(camera.frustum.projectionMatrix).toBeDefined();

        var rectangle = new Rectangle(
            CesiumMath.toRadians(21.25),
            CesiumMath.toRadians(41.23),
            CesiumMath.toRadians(21.51),
            CesiumMath.toRadians(41.38));

        var projection = new GeographicProjection();
        camera._mode = SceneMode.SCENE3D;
        camera._projection = projection;
        camera.setView({destination: rectangle});

        expect(camera.position).toEqualEpsilon(new Cartesian3(4489090.849577177, 1757448.0638960265, 4207738.07588144), CesiumMath.EPSILON6);
        expect(camera.direction).toEqualEpsilon(new Cartesian3(-0.6995012374560863, -0.2738499033887593, -0.6600789719506079), CesiumMath.EPSILON10);
        expect(camera.up).toEqualEpsilon(new Cartesian3(-0.6146543999545513, -0.2406329524979527, 0.7511962132416727), CesiumMath.EPSILON10);
        expect(camera.right).toEqualEpsilon(new Cartesian3(-0.36455176232452197, 0.931183125161794, 0.0), CesiumMath.EPSILON10);
    });

    it('setView rectangle in Columbus view with orthographic frustum', function() {
        camera.setView({
            destination : Cartesian3.fromDegrees(-75.0, 42.0, 100.0)
        });

        camera.frustum = new OrthographicFrustum();
        camera.frustum.aspectRatio = 1135 / 630;
        camera.frustum.width = camera.positionCartographic.height;

        // force update of off-center frustum
        expect(camera.frustum.projectionMatrix).toBeDefined();

        var rectangle = new Rectangle(
            CesiumMath.toRadians(21.25),
            CesiumMath.toRadians(41.23),
            CesiumMath.toRadians(21.51),
            CesiumMath.toRadians(41.38));

        var projection = new GeographicProjection();
        camera._mode = SceneMode.COLUMBUS_VIEW;
        camera._projection = projection;
        camera.setView({destination: rectangle});

        expect(camera.position).toEqualEpsilon(new Cartesian3(2380010.713160189, 4598051.567216165, 28943.06760625122), CesiumMath.EPSILON6);
        expect(camera.direction).toEqualEpsilon(new Cartesian3(0.0, 0.0, -1.0), CesiumMath.EPSILON10);
        expect(camera.up).toEqualEpsilon(Cartesian3.UNIT_Y, CesiumMath.EPSILON10);
        expect(camera.right).toEqualEpsilon(Cartesian3.UNIT_X, CesiumMath.EPSILON10);
    });

    it('getRectangleCameraCoordinates throws without rectangle', function() {
        expect(function () {
            camera.getRectangleCameraCoordinates();
        }).toThrowDeveloperError();
    });

    it('getRectangleCameraCoordinates rectangle in 3D', function() {
        var rectangle = new Rectangle(
            -Math.PI,
            -CesiumMath.PI_OVER_TWO,
            Math.PI,
            CesiumMath.PI_OVER_TWO);
        var position = Cartesian3.clone(camera.position);
        var direction = Cartesian3.clone(camera.direction);
        var up = Cartesian3.clone(camera.up);
        var right = Cartesian3.clone(camera.right);
        camera._mode = SceneMode.SCENE3D;
        camera.getRectangleCameraCoordinates(rectangle, position);
        expect(position).toEqualEpsilon(new Cartesian3(14680290.639204923, 0.0, 0.0), CesiumMath.EPSILON6);
        expect(camera.direction).toEqual(direction);
        expect(camera.up).toEqual(up);
        expect(camera.right).toEqual(right);
    });

    it('gets coordinates for rectangle in 3D across IDL', function() {
        var rectangle = new Rectangle(
            0.1,
            -CesiumMath.PI_OVER_TWO,
            -0.1,
            CesiumMath.PI_OVER_TWO);
        var position = new Cartesian3();
        var direction = Cartesian3.clone(camera.direction);
        var up = Cartesian3.clone(camera.up);
        var right = Cartesian3.clone(camera.right);
        camera._mode = SceneMode.SCENE3D;
        position = camera.getRectangleCameraCoordinates(rectangle);
        expect(position).toEqualEpsilon(new Cartesian3(-14680290.639204923, 0.0, 0.0), CesiumMath.EPSILON6);
        expect(camera.direction).toEqual(direction);
        expect(camera.up).toEqual(up);
        expect(camera.right).toEqual(right);
    });

    it('views rectangle in 2D with larger latitude', function() {
        var rectangle = new Rectangle(
            -CesiumMath.PI_OVER_FOUR,
            -CesiumMath.PI_OVER_TWO,
            CesiumMath.PI_OVER_FOUR,
            CesiumMath.PI_OVER_TWO);
        var projection = new GeographicProjection();
        var cam = new Camera(scene);
        var frustum = new OrthographicOffCenterFrustum();
        frustum.right = 1.0;
        frustum.left = -1.0;
        frustum.top = 1.0;
        frustum.bottom = -1.0;
        frustum.near = 1.0;
        frustum.far = 2.0;
        cam.frustum = frustum;
        var z = cam.position.z;

        cam._mode = SceneMode.SCENE2D;
        cam._projection = projection;
        camera.position = cam.getRectangleCameraCoordinates(rectangle);

        expect(camera.position.x).toEqual(0);
        expect(camera.position.y).toEqual(0);
        expect(camera.position.z).not.toEqual(z);

        expect(cam.frustum.left).toEqual(-1.0);
        expect(cam.frustum.far).toEqual(2.0);

    });

    it('gets coordinates for rectangle in Columbus View', function() {
        var rectangle = new Rectangle(
            -CesiumMath.PI_OVER_TWO,
            -CesiumMath.PI_OVER_TWO,
            CesiumMath.PI_OVER_TWO,
            CesiumMath.PI_OVER_TWO);
        var projection = new GeographicProjection();
        camera._mode = SceneMode.COLUMBUS_VIEW;
        camera._projection = projection;
        var direction = Cartesian3.clone(camera.direction);
        var up = Cartesian3.clone(camera.up);
        var right = Cartesian3.clone(camera.right);
        camera.position = camera.getRectangleCameraCoordinates(rectangle);
        expect(camera.position).toEqualEpsilon(new Cartesian3(0.0, 0.0, 23137321.67119748), CesiumMath.EPSILON8);
        expect(camera.direction).toEqual(direction);
        expect(camera.up).toEqual(up);
        expect(camera.right).toEqual(right);
    });

    it('get rectangle coordinate returns camera position if scene mode is morphing', function() {
        var rectangle = new Rectangle(
            -CesiumMath.PI_OVER_TWO,
            -CesiumMath.PI_OVER_TWO,
            CesiumMath.PI_OVER_TWO,
            CesiumMath.PI_OVER_TWO);
        var projection = new GeographicProjection();
        camera._mode = SceneMode.MORPHING;
        camera._projection = projection;
        var position = Cartesian3.clone(camera.position);
        var direction = Cartesian3.clone(camera.direction);
        var up = Cartesian3.clone(camera.up);
        var right = Cartesian3.clone(camera.right);
        camera.getRectangleCameraCoordinates(rectangle, camera.position);
        expect(camera.position).toEqual(position);
        expect(camera.direction).toEqual(direction);
        expect(camera.up).toEqual(up);
        expect(camera.right).toEqual(right);
    });

    it('pick ellipsoid throws without a position', function() {
        expect(function() {
            camera.pickEllipsoid();
        }).toThrowDeveloperError();
    });

    it('pick ellipsoid returns undefined if height is 0', function() {
        scene.canvas.clientHeight = 0;
        expect(camera.pickEllipsoid(Cartesian2.ZERO)).toBeUndefined();
    });

    it('pick ellipsoid returns undefined if width is 0', function() {
        scene.canvas.clientWidth = 0;
        expect(camera.pickEllipsoid(Cartesian2.ZERO)).toBeUndefined();
    });

    it('pick ellipsoid', function() {
        var ellipsoid = Ellipsoid.WGS84;
        var maxRadii = ellipsoid.maximumRadius;

        camera.position = Cartesian3.multiplyByScalar(Cartesian3.UNIT_X, 2.0 * maxRadii, new Cartesian3());
        camera.direction = Cartesian3.normalize(Cartesian3.negate(camera.position, new Cartesian3()), new Cartesian3());
        camera.up = Cartesian3.clone(Cartesian3.UNIT_Z);
        camera.right = Cartesian3.cross(camera.direction, camera.up, new Cartesian3());

        var frustum = new PerspectiveFrustum();
        frustum.fov = CesiumMath.toRadians(60.0);
        frustum.aspectRatio = scene.drawingBufferWidth / scene.drawingBufferHeight;
        frustum.near = 100;
        frustum.far = 60.0 * maxRadii;
        camera.frustum = frustum;

        var windowCoord = new Cartesian2(scene.canvas.clientWidth * 0.5, scene.canvas.clientHeight * 0.5);
        var p = camera.pickEllipsoid(windowCoord, ellipsoid);
        var c = ellipsoid.cartesianToCartographic(p);
        expect(c).toEqual(new Cartographic(0.0, 0.0, 0.0));

        p = camera.pickEllipsoid(Cartesian2.ZERO, ellipsoid);
        expect(p).toBeUndefined();
    });

    it('pickEllipsoid works near the surface', function() {
        var ellipsoid = Ellipsoid.WGS84;
        var minRadii = ellipsoid.minimumRadius;

        // Ten meters above the surface at the north pole, looking down.
        camera.position = new Cartesian3(0.0, 0.0, minRadii + 10.0);
        camera.direction = new Cartesian3(0.0, 0.0, -1.0);
        camera.up = new Cartesian3(1.0, 0.0, 0.0);
        camera.right = new Cartesian3(0.0, 1.0, 0.0);

        var p = camera.pickEllipsoid(Cartesian2.ZERO, ellipsoid);
        expect(p.z).toEqualEpsilon(minRadii, 1e-4);
    });

    it('pick map in 2D', function() {
        var ellipsoid = Ellipsoid.WGS84;
        var projection = new GeographicProjection(ellipsoid);
        var maxRadii = ellipsoid.maximumRadius;

        camera.position = new Cartesian3(0.0, 0.0, 2.0 * maxRadii);
        camera.direction = Cartesian3.normalize(Cartesian3.negate(camera.position, new Cartesian3()), new Cartesian3());
        camera.up = Cartesian3.clone(Cartesian3.UNIT_Y);

        var frustum = new OrthographicOffCenterFrustum();
        frustum.right = maxRadii * Math.PI;
        frustum.left = -frustum.right;
        frustum.top = frustum.right * (scene.drawingBufferHeight / scene.drawingBufferWidth);
        frustum.bottom = -frustum.top;
        frustum.near = 0.01 * maxRadii;
        frustum.far = 60.0 * maxRadii;
        camera.frustum = frustum;

        camera._mode = SceneMode.SCENE2D;
        camera._projection = projection;

        var windowCoord = new Cartesian2(scene.canvas.clientWidth * 0.5, scene.canvas.clientHeight * 0.5);
        var p = camera.pickEllipsoid(windowCoord);
        var c = ellipsoid.cartesianToCartographic(p);
        expect(c).toEqual(new Cartographic(0.0, 0.0, 0.0));
    });

    it('pick rotated map in 2D', function() {
        var ellipsoid = Ellipsoid.WGS84;
        var projection = new GeographicProjection(ellipsoid);
        var maxRadii = ellipsoid.maximumRadius;

        camera.position = new Cartesian3(0.0, 0.0, 2.0 * maxRadii);
        camera.direction = Cartesian3.normalize(Cartesian3.negate(camera.position, new Cartesian3()), new Cartesian3());
        camera.up = Cartesian3.clone(Cartesian3.UNIT_Y);

        var frustum = new OrthographicOffCenterFrustum();
        frustum.right = maxRadii * Math.PI;
        frustum.left = -frustum.right;
        frustum.top = frustum.right * (scene.drawingBufferHeight / scene.drawingBufferWidth);
        frustum.bottom = -frustum.top;
        frustum.near = 0.01 * maxRadii;
        frustum.far = 60.0 * maxRadii;
        camera.frustum = frustum;

        camera._mode = SceneMode.SCENE2D;
        camera._projection = projection;

        var windowCoord = new Cartesian2(scene.canvas.clientWidth * 0.5, scene.canvas.clientHeight * 0.5 + 1.0);
        var p = camera.pickEllipsoid(windowCoord);
        var c = ellipsoid.cartesianToCartographic(p);
        expect(c.longitude).toEqual(0.0);
        expect(c.latitude).toBeLessThan(0.0);

        camera.up = Cartesian3.negate(Cartesian3.UNIT_X, new Cartesian3());
        camera.right = Cartesian3.clone(Cartesian3.UNIT_Y);

        p = camera.pickEllipsoid(windowCoord);
        c = ellipsoid.cartesianToCartographic(p);
        expect(c.latitude).toEqual(0.0);
        expect(c.longitude).toBeGreaterThan(0.0);
    });

    it('pick map in columbus view', function() {
        var ellipsoid = Ellipsoid.WGS84;
        var maxRadii = ellipsoid.maximumRadius;

        camera.position = Cartesian3.multiplyByScalar(Cartesian3.normalize(new Cartesian3(0.0, -1.0, 1.0), new Cartesian3()), 5.0 * maxRadii, new Cartesian3());
        camera.direction = Cartesian3.normalize(Cartesian3.subtract(Cartesian3.ZERO, camera.position, new Cartesian3()), new Cartesian3());
        camera.right = Cartesian3.normalize(Cartesian3.cross(camera.direction, Cartesian3.UNIT_Z, new Cartesian3()), new Cartesian3());
        camera.up = Cartesian3.cross(camera.right, camera.direction, new Cartesian3());

        var frustum = new PerspectiveFrustum();
        frustum.fov = CesiumMath.toRadians(60.0);
        frustum.aspectRatio = scene.drawingBufferWidth / scene.drawingBufferHeight;
        frustum.near = 0.01 * maxRadii;
        frustum.far = 60.0 * maxRadii;
        camera.frustum = frustum;

        camera.update(SceneMode.COLUMBUS_VIEW);

        var windowCoord = new Cartesian2(scene.canvas.clientWidth * 0.5, scene.canvas.clientHeight * 0.5);
        var p = camera.pickEllipsoid(windowCoord);
        var c = ellipsoid.cartesianToCartographic(p);
        expect(c).toEqual(new Cartographic(0.0, 0.0, 0.0));

        p = camera.pickEllipsoid(Cartesian2.ZERO);
        expect(p).toBeUndefined();
    });

    it('pick map in morph', function() {
        var ellipsoid = Ellipsoid.WGS84;
        var maxRadii = ellipsoid.maximumRadius;

        camera.position = Cartesian3.multiplyByScalar(Cartesian3.UNIT_X, 2.0 * maxRadii, new Cartesian3());
        camera.direction = Cartesian3.normalize(Cartesian3.negate(camera.position, new Cartesian3()), new Cartesian3());
        camera.up = Cartesian3.clone(Cartesian3.UNIT_Z);
        camera.right = Cartesian3.cross(camera.direction, camera.up, new Cartesian3());

        var frustum = new PerspectiveFrustum();
        frustum.fov = CesiumMath.toRadians(60.0);
        frustum.aspectRatio = scene.drawingBufferWidth / scene.drawingBufferHeight;
        frustum.near = 100;
        frustum.far = 60.0 * maxRadii;
        camera.frustum = frustum;

        camera.update(SceneMode.MORPHING);

        var windowCoord = new Cartesian2(scene.canvas.clientWidth * 0.5, scene.canvas.clientHeight * 0.5);
        var p = camera.pickEllipsoid(windowCoord);
        expect(p).toBeUndefined();
    });

    it('get pick ray throws without a position', function() {
        expect(function () {
            camera.getPickRay();
        }).toThrowDeveloperError();
    });

    it('get pick ray perspective', function() {
        var windowCoord = new Cartesian2(scene.canvas.clientWidth / 2, scene.canvas.clientHeight);
        var ray = camera.getPickRay(windowCoord);

        var windowHeight = camera.frustum.near * Math.tan(camera.frustum.fovy * 0.5);
        var expectedDirection = Cartesian3.normalize(new Cartesian3(0.0, -windowHeight, -1.0), new Cartesian3());
        expect(ray.origin).toEqual(camera.position);
        expect(ray.direction).toEqualEpsilon(expectedDirection, CesiumMath.EPSILON15);
    });

    it('get pick ray orthographic in 2D', function() {
        var frustum = new OrthographicOffCenterFrustum();
        frustum.left = -10.0;
        frustum.right = 10.0;
        frustum.bottom = -10.0;
        frustum.top = 10.0;
        frustum.near = 1.0;
        frustum.far = 21.0;
        camera.frustum = frustum;

        camera.update(SceneMode.SCENE2D);

        var windowCoord = new Cartesian2((3.0 / 5.0) * scene.canvas.clientWidth, (1.0 - (3.0 / 5.0)) * scene.canvas.clientHeight);
        var ray = camera.getPickRay(windowCoord);

        var cameraPosition = camera.position;
        var expectedPosition = new Cartesian3(cameraPosition.z, cameraPosition.x + 2.0, cameraPosition.y + 2.0);
        expect(ray.origin).toEqualEpsilon(expectedPosition, CesiumMath.EPSILON14);
        expect(ray.direction).toEqual(camera.directionWC);
    });

    it('get pick ray orthographic in 3D', function() {
        var frustum = new OrthographicFrustum();
        frustum.aspectRatio = 1.0;
        frustum.width = 20.0;
        frustum.near = 1.0;
        frustum.far = 21.0;
        camera.frustum = frustum;

        // force off center frustum to update
        expect(frustum.projectionMatrix).toBeDefined();

        camera.update(SceneMode.SCENE3D);

        var windowCoord = new Cartesian2((3.0 / 5.0) * scene.canvas.clientWidth, (1.0 - (3.0 / 5.0)) * scene.canvas.clientHeight);
        var ray = camera.getPickRay(windowCoord);

        var cameraPosition = camera.position;
        var expectedPosition = new Cartesian3(cameraPosition.x + 2.0, cameraPosition.y + 2, cameraPosition.z);
        expect(ray.origin).toEqualEpsilon(expectedPosition, CesiumMath.EPSILON14);
        expect(ray.direction).toEqual(camera.directionWC);
    });

    it('get pick ray orthographic in Columbus view', function() {
        var frustum = new OrthographicFrustum();
        frustum.aspectRatio = 1.0;
        frustum.width = 20.0;
        frustum.near = 1.0;
        frustum.far = 21.0;
        camera.frustum = frustum;

        // force off center frustum to update
        expect(frustum.projectionMatrix).toBeDefined();

        camera.update(SceneMode.COLUMBUS_VIEW);

        var windowCoord = new Cartesian2((3.0 / 5.0) * scene.canvas.clientWidth, (1.0 - (3.0 / 5.0)) * scene.canvas.clientHeight);
        var ray = camera.getPickRay(windowCoord);

        var cameraPosition = camera.position;
        var expectedPosition = new Cartesian3(cameraPosition.z, cameraPosition.x + 2.0, cameraPosition.y + 2);
        expect(ray.origin).toEqualEpsilon(expectedPosition, CesiumMath.EPSILON14);
        expect(ray.direction).toEqual(camera.directionWC);
    });

    it('gets magnitude in 2D', function() {
        var ellipsoid = Ellipsoid.WGS84;
        var projection = new GeographicProjection(ellipsoid);
        var maxRadii = ellipsoid.maximumRadius;

        camera._mode = SceneMode.SCENE2D;
        camera._projection = projection;

        var frustum = new OrthographicOffCenterFrustum();
        frustum.right = maxRadii * Math.PI;
        frustum.left = -frustum.right;
        frustum.top = frustum.right * (scene.drawingBufferHeight / scene.drawingBufferWidth);
        frustum.bottom = -frustum.top;
        frustum.near = 0.01 * maxRadii;
        frustum.far = 60.0 * maxRadii;
        camera.frustum = frustum;

        expect(camera.getMagnitude()).toEqual(frustum.right - frustum.left);
    });

    it('gets magnitude in Columbus view', function() {
        camera._mode = SceneMode.COLUMBUS_VIEW;
        expect(camera.getMagnitude()).toEqual(camera.position.z);
    });

    it('gets magnitude in 3D', function() {
        expect(camera.getMagnitude()).toEqual(Cartesian3.magnitude(camera.position));
    });

    it('create animation throws without a duration', function() {
        expect(function() {
            camera.createCorrectPositionTween();
        }).toThrowDeveloperError();
    });

    it('does not animate in 3D', function() {
        expect(camera.createCorrectPositionTween(0.05)).not.toBeDefined();
    });

    it('does not animate in 2D', function() {
        var frustum = new OrthographicOffCenterFrustum();
        frustum.near = 1.0;
        frustum.far = 2.0;
        frustum.left = -2.0;
        frustum.right = 2.0;
        frustum.top = 1.0;
        frustum.bottom = -1.0;
        camera.frustum = frustum;

        camera.update(SceneMode.SCENE2D);

        var max = scene.mapProjection.project(new Cartographic(Math.PI, CesiumMath.PI_OVER_TWO));
        var factor = 1000.0;
        var dx = max.x * factor;
        var dy = max.y * factor;

        camera.moveUp(dy);
        camera.moveRight(dx);

        expect(camera.createCorrectPositionTween(0.05)).not.toBeDefined();
    });

    it('animates position to visible map in Columbus view', function() {
        var maxRadii = Ellipsoid.WGS84.maximumRadius;
        var frustum = new PerspectiveFrustum();
        frustum.fov = CesiumMath.toRadians(60.0);
        frustum.aspectRatio = scene.drawingBufferWidth / scene.drawingBufferHeight;
        frustum.near = 100;
        frustum.far = 60.0 * maxRadii;
        camera.frustum = frustum;
        camera.position = Cartesian3.multiplyByScalar(Cartesian3.UNIT_Z, maxRadii * 5.0, new Cartesian3());

        camera.update(SceneMode.COLUMBUS_VIEW);

        var max = scene.mapProjection.project(new Cartographic(Math.PI, CesiumMath.PI_OVER_TWO));
        var factor = 1000.0;
        var dx = max.x * factor;
        var dy = max.y * factor;
        var tweens = new TweenCollection();

        camera.moveUp(dy);
        camera.moveRight(dx);

        var correctAnimation = camera.createCorrectPositionTween(0.05);
        expect(correctAnimation).toBeDefined();
        var animation = tweens.add(correctAnimation);
        while(tweens.contains(animation)) {
            tweens.update();
        }

        expect(camera.position.x).toEqualEpsilon(max.x, CesiumMath.EPSILON6);
        expect(camera.position.y).toEqualEpsilon(max.y, CesiumMath.EPSILON6);

        camera.moveDown(dy);
        camera.moveLeft(dx);

        correctAnimation = camera.createCorrectPositionTween(0.05);
        expect(correctAnimation).toBeDefined();
        animation = tweens.add(correctAnimation);
        while(tweens.contains(animation)) {
            tweens.update();
        }

        expect(camera.position.x).toEqualEpsilon(-max.x, CesiumMath.EPSILON6);
        expect(camera.position.y).toEqualEpsilon(-max.y, CesiumMath.EPSILON6);
    });

    it('animates position to visible map in Columbus view with web mercator projection', function() {
        var projection = new WebMercatorProjection();
        var mercatorCamera = new Camera(new FakeScene(projection));
        mercatorCamera.position = Cartesian3.clone(position);
        mercatorCamera.up = Cartesian3.clone(up);
        mercatorCamera.direction = Cartesian3.clone(dir);
        mercatorCamera.right = Cartesian3.clone(right);
        mercatorCamera.minimumZoomDistance = 0.0;
        mercatorCamera.update(SceneMode.COLUMBUS_VIEW);

        var maxRadii = Ellipsoid.WGS84.maximumRadius;
        var frustum = new PerspectiveFrustum();
        frustum.fov = CesiumMath.toRadians(60.0);
        frustum.aspectRatio = scene.drawingBufferWidth / scene.drawingBufferHeight;
        frustum.near = 100;
        frustum.far = 60.0 * maxRadii;
        mercatorCamera.frustum = frustum;
        mercatorCamera.position = Cartesian3.multiplyByScalar(Cartesian3.UNIT_Z, maxRadii * 5.0, new Cartesian3());

        var max = projection.project(new Cartographic(Math.PI, CesiumMath.PI_OVER_TWO));
        var factor = 1000.0;
        var dx = max.x * factor;
        var dy = max.y * factor;
        var tweens = new TweenCollection();

        mercatorCamera.moveUp(dy);
        mercatorCamera.moveRight(dx);

        var correctAnimation = mercatorCamera.createCorrectPositionTween(0.05);
        expect(correctAnimation).toBeDefined();
        var animation = tweens.add(correctAnimation);
        while(tweens.contains(animation)) {
            tweens.update();
        }

        expect(mercatorCamera.position.x).toEqualEpsilon(max.x, CesiumMath.EPSILON6);
        expect(mercatorCamera.position.y).toEqualEpsilon(max.y, CesiumMath.EPSILON6);

        mercatorCamera.moveDown(dy);
        mercatorCamera.moveLeft(dx);

        correctAnimation = mercatorCamera.createCorrectPositionTween(0.05);
        expect(correctAnimation).toBeDefined();
        animation = tweens.add(correctAnimation);
        while(tweens.contains(animation)) {
            tweens.update();
        }

        expect(mercatorCamera.position.x).toEqualEpsilon(-max.x, CesiumMath.EPSILON6);
        expect(mercatorCamera.position.y).toEqualEpsilon(-max.y, CesiumMath.EPSILON6);
    });

    it('flyTo uses CameraFlightPath', function() {
        spyOn(CameraFlightPath, 'createTween').and.returnValue({
            startObject : {},
            stopObject: {},
            duration : 0.001
        });

        var options = {
            destination : Cartesian3.fromDegrees(-117.16, 32.71, 15000.0),
            orientation : {
                heading : 0,
                pitch : 1,
                roll : 2
            },
            duration : 3,
            complete : function() {
            },
            cancel : function() {
            },
            endTransform : new Matrix4(),
            convert : true,
            maximumHeight : 100,
            pitchAdjustHeight:101,
            flyOverLongitude: 1,
            flyOverLongitudeWeight: 20,
            easingFunction : function() {
            }
        };
        camera.flyTo(options);

        var args = CameraFlightPath.createTween.calls.argsFor(0);
        var passedOptions = args[1];

        expect(CameraFlightPath.createTween).toHaveBeenCalled();
        expect(args[0]).toBe(scene);
        expect(passedOptions.destination).toBe(options.destination);
        expect(passedOptions.heading).toBe(options.orientation.heading);
        expect(passedOptions.pitch).toBe(options.orientation.pitch);
        expect(passedOptions.roll).toBe(options.orientation.roll);
        expect(typeof passedOptions.complete).toBe('function'); //complete function is wrapped by camera.
        expect(passedOptions.cancel).toBe(options.cancel);
        expect(passedOptions.endTransform).toBe(options.endTransform);
        expect(passedOptions.convert).toBe(options.convert);
        expect(passedOptions.maximumHeight).toBe(options.maximumHeight);
        expect(passedOptions.easingFunction).toBe(options.easingFunction);
        expect(passedOptions.pitchAdjustHeight).toBe(options.pitchAdjustHeight);
        expect(passedOptions.flyOverLongitude).toBe(options.flyOverLongitude);
        expect(passedOptions.flyOverLongitudeWeight).toBe(options.flyOverLongitudeWeight);
    });

    it('can cancel a flight', function() {
        spyOn(CameraFlightPath, 'createTween').and.returnValue({
            startObject : {},
            stopObject: {},
            duration : 0.001,
            cancelTween: jasmine.createSpy('cancelTween')
        });

        var options = {
            destination : Cartesian3.fromDegrees(-117.16, 32.71, 15000.0)
        };
        camera.flyTo(options);

        expect(camera._currentFlight).toBeDefined();

        var createdTween = camera._currentFlight;
        spyOn(createdTween, 'cancelTween');
        camera.cancelFlight();

        expect(createdTween.cancelTween).toHaveBeenCalled();
        expect(camera._currentFlight).toBeUndefined();
    });

    it('flyTo with heading, pitch and roll', function() {
        scene.mode = SceneMode.SCENE3D;

        var heading = CesiumMath.toRadians(180.0);
        var pitch = 0.0;
        var roll = CesiumMath.toRadians(45.0);

        var options = {
            destination : Cartesian3.fromDegrees(-117.16, 32.71, 0.0),
            orientation : {
                heading : heading,
                pitch : pitch,
                roll : roll
            },
            duration : 0.0
        };
        camera.flyTo(options);

        expect(camera.heading).toEqualEpsilon(heading, CesiumMath.EPSILON6);
        expect(camera.pitch).toEqualEpsilon(pitch, CesiumMath.EPSILON6);
        expect(camera.roll).toEqualEpsilon(roll, CesiumMath.EPSILON6);
    });

    it('flyTo with direction, up', function() {
        scene.mode = SceneMode.SCENE3D;

        var direction = Cartesian3.negate(Cartesian3.UNIT_Z, new Cartesian3());
        var up = Cartesian3.clone(Cartesian3.UNIT_Y);

        var options = {
            destination : Cartesian3.fromDegrees(-117.16, 32.71, 0.0),
            orientation : {
                direction : direction,
                up : up
            },
            duration : 0.0
        };
        camera.flyTo(options);

        expect(camera.direction).toEqualEpsilon(direction, CesiumMath.EPSILON6);
        expect(camera.up).toEqualEpsilon(up, CesiumMath.EPSILON6);
    });

    it('flyHome works in 3D', function() {
        camera._mode = SceneMode.SCENE3D;

        var destination = Cartesian3.fromDegrees(30, 20, 1000);
        camera.setView({
            destination: destination
        });
        camera.flyHome(0);
        expect(camera.position).toEqualEpsilon(new Cartesian3(2515865.110478756, -19109892.759980734, 13550929.353715947), CesiumMath.EPSILON8);
        expect(camera.direction).toEqualEpsilon(new Cartesian3(-0.10654051334260287, 0.8092555423939248, -0.5777149696185906), CesiumMath.EPSILON8);
        expect(camera.up).toEqualEpsilon(new Cartesian3(-0.07540693517283716, 0.5727725379670786, 0.8162385765685121), CesiumMath.EPSILON8);
    });

    it ('flyHome works in 2D', function() {
        camera._mode = SceneMode.SCENE2D;

        var destination = Cartesian3.fromDegrees(30, 20, 1000);
        camera.setView({
            destination: destination
        });
        camera.flyHome(0);
        expect(camera.position).toEqualEpsilon(new Cartesian3(-9183857.990445068, 3896182.1777645755, 1.0), CesiumMath.EPSILON8);
        expect(camera.direction).toEqualEpsilon(new Cartesian3(0, 0, -1), CesiumMath.EPSILON8);
        expect(camera.up).toEqualEpsilon(Cartesian3.UNIT_Y, CesiumMath.EPSILON8);
    });

    it('flyHome works in CV', function() {
        var sq2Over2 = Math.sqrt(2)*0.5;
        camera._mode = SceneMode.COLUMBUS_VIEW;

        var destination = Cartesian3.fromDegrees(30, 20, 1000);
        camera.setView({
            destination: destination
        });
        camera.flyHome(0);
        expect(camera.position).toEqualEpsilon(new Cartesian3(0, -22550119.620184112, 22550119.62018411), CesiumMath.EPSILON8);
        expect(camera.direction).toEqualEpsilon(new Cartesian3(0, sq2Over2, -sq2Over2), CesiumMath.EPSILON8);
        expect(camera.up).toEqualEpsilon(new Cartesian3(0, sq2Over2, sq2Over2), CesiumMath.EPSILON8);
    });

    it('viewBoundingSphere', function() {
        scene.mode = SceneMode.SCENE3D;

        var sphere = new BoundingSphere(Cartesian3.fromDegrees(-117.16, 32.71, 0.0), 10000.0);
        camera.viewBoundingSphere(sphere);
        camera._setTransform(Matrix4.IDENTITY);

        var distance = Cartesian3.distance(camera.position, sphere.center);
        expect(distance).toBeGreaterThan(sphere.radius);
        expect(distance).toBeLessThan(sphere.radius * 3.0);
    });

    it('viewBoundingSphere with offset', function() {
        scene.mode = SceneMode.SCENE3D;

        var heading = CesiumMath.toRadians(45.0);
        var pitch = CesiumMath.toRadians(-45.0);
        var range = 15.0;

        var sphere = new BoundingSphere(Cartesian3.fromDegrees(-117.16, 32.71, 0.0), 10.0);
        camera.viewBoundingSphere(sphere, new HeadingPitchRange(heading, pitch, range));
        camera._setTransform(Matrix4.IDENTITY);

        var distance = Cartesian3.distance(camera.position, sphere.center);
        expect(distance).toEqualEpsilon(range, CesiumMath.EPSILON10);
        expect(camera.heading).toEqualEpsilon(heading, CesiumMath.EPSILON6);
        expect(camera.pitch).toEqualEpsilon(pitch, CesiumMath.EPSILON5);
    });

    it('viewBoundingSphere in 2D', function() {
        var frustum = new OrthographicOffCenterFrustum();
        frustum.left = -10.0;
        frustum.right = 10.0;
        frustum.bottom = -10.0;
        frustum.top = 10.0;
        frustum.near = 1.0;
        frustum.far = 21.0;
        camera.frustum = frustum;

        camera.update(SceneMode.SCENE2D);

        var sphere = new BoundingSphere(Cartesian3.fromDegrees(-117.16, 32.71, 0.0), 10000.0);
        camera.viewBoundingSphere(sphere);
        camera._setTransform(Matrix4.IDENTITY);

        var distance = frustum.right - frustum.left;
        expect(distance).toBeGreaterThan(sphere.radius);
        expect(distance).toBeLessThan(sphere.radius * 3.0);
    });

    it('viewBoundingSphere in 3D with orthographic', function() {
        var frustum = new OrthographicFrustum();
        frustum.aspectRatio = 1.0;
        frustum.width = 20.0;
        frustum.near = 1.0;
        frustum.far = 21.0;
        camera.frustum = frustum;

        camera.update(SceneMode.SCENE3D);

        // force off center update
        expect(frustum.projectionMatrix).toBeDefined();

        var sphere = new BoundingSphere(Cartesian3.fromDegrees(-117.16, 32.71, 0.0), 10000.0);
        camera.viewBoundingSphere(sphere);
        camera._setTransform(Matrix4.IDENTITY);

        var distance = frustum.width;
        expect(distance).toBeGreaterThan(sphere.radius);
        expect(distance).toBeLessThan(sphere.radius * 3.0);
    });

    it('viewBoundingSphere throws when morphing', function() {
        camera._mode = SceneMode.MORPHING;

        expect(function() {
            camera.viewBoundingSphere(new BoundingSphere());
        }).toThrowDeveloperError();
    });

    it('viewBoundingSphere throws without bounding sphere', function() {
        camera._mode = SceneMode.MORPHING;

        expect(function() {
            camera.viewBoundingSphere(undefined);
        }).toThrowDeveloperError();
    });

    it('flyToBoundingSphere uses CameraFlightPath', function() {
        spyOn(CameraFlightPath, 'createTween').and.returnValue({
            startObject : {},
            stopObject: {},
            duration : 0.0
        });

        var sphere = new BoundingSphere(Cartesian3.fromDegrees(-117.16, 32.71, 0.0), 100000.0);
        camera.flyToBoundingSphere(sphere);

        expect(CameraFlightPath.createTween).toHaveBeenCalled();
    });

    it('flyToBoundingSphere uses CameraFlightPath', function() {
        scene.mode = SceneMode.SCENE3D;

        var sphere = new BoundingSphere(Cartesian3.fromDegrees(-117.16, 32.71, 0.0), 10000.0);
        camera.flyToBoundingSphere(sphere, {
            duration : 0.0
        });

        var distance = Cartesian3.distance(camera.position, sphere.center);
        expect(distance).toBeGreaterThan(sphere.radius);
        expect(distance).toBeLessThan(sphere.radius * 3.0);
    });

    it('flyToBoundingSphere does not zoom closer than minimumZoomDistance', function() {
        scene.mode = SceneMode.SCENE3D;
        var minValue = 1000;
        scene.screenSpaceCameraController.minimumZoomDistance = minValue;

        var sphere = new BoundingSphere(Cartesian3.fromDegrees(-117.16, 32.71, 0.0), 10.0);

        camera.flyToBoundingSphere(sphere, {
            duration : 0.0
        });

        var distance = Cartesian3.distance(camera.position, sphere.center);
        expect(CesiumMath.equalsEpsilon(distance, minValue, 0.1)).toBe(true);
    });

    it('flyToBoundingSphere does not zoom further than maximumZoomDistance', function() {
        scene.mode = SceneMode.SCENE3D;
        var maxValue = 10000;
        scene.screenSpaceCameraController.maximumZoomDistance = maxValue;

        var sphere = new BoundingSphere(Cartesian3.fromDegrees(-117.16, 32.71, 0.0), 100000);

        camera.flyToBoundingSphere(sphere, {
            duration : 0.0
        });

        var distance = Cartesian3.distance(camera.position, sphere.center);
        expect(CesiumMath.equalsEpsilon(distance, maxValue, 0.1)).toBe(true);
    });

    it('distanceToBoundingSphere', function() {
        scene.mode = SceneMode.SCENE3D;

        var sphere = new BoundingSphere(Cartesian3.ZERO, 0.5);
        var distance = camera.distanceToBoundingSphere(sphere);
        expect(distance).toEqual(0.5);
    });

    it('distanceToBoundingSphere throws when there is no bounding sphere', function() {
        scene.mode = SceneMode.SCENE3D;

        expect(function() {
            camera.distanceToBoundingSphere();
        }).toThrowDeveloperError();
    });

    it('getPixelSize', function() {
        scene.mode = SceneMode.SCENE3D;

        var oldPixelRatio = scene.pixelRatio;
        scene.pixelRatio = 1.0;

        var sphere = new BoundingSphere(Cartesian3.ZERO, 0.5);
        var context = scene.context;
        var drawingBufferWidth = context.drawingBufferWidth;
        var drawingBufferHeight = context.drawingBufferHeight;

        // Compute expected pixel size
        var distance = camera.distanceToBoundingSphere(sphere);
        var pixelDimensions = camera.frustum.getPixelDimensions(drawingBufferWidth, drawingBufferHeight, distance, scene.pixelRatio, new Cartesian2());
        var expectedPixelSize = Math.max(pixelDimensions.x, pixelDimensions.y);

        var pixelSize = camera.getPixelSize(sphere, drawingBufferWidth, drawingBufferHeight);
        expect(pixelSize).toEqual(expectedPixelSize);

        scene.pixelRatio = oldPixelRatio;
    });

    it('getPixelSize throws when there is no bounding sphere', function() {
        scene.mode = SceneMode.SCENE3D;

        expect(function() {
            camera.getPixelSize();
        }).toThrowDeveloperError();
    });

    it('getPixelSize throws when there is no drawing buffer width', function() {
        scene.mode = SceneMode.SCENE3D;
        var sphere = new BoundingSphere(Cartesian3.ZERO, 0.5);

        expect(function() {
            camera.getPixelSize(sphere);
        }).toThrowDeveloperError();
    });

    it('getPixelSize throws when there is no drawing buffer height', function() {
        scene.mode = SceneMode.SCENE3D;
        var sphere = new BoundingSphere(Cartesian3.ZERO, 0.5);

        expect(function() {
            camera.getPixelSize(sphere, 10);
        }).toThrowDeveloperError();
    });

    it('computeViewRectangle when zoomed in', function() {
        scene.mode = SceneMode.SCENE3D;

        var position = Cartesian3.clone(Cartesian3.UNIT_X);
        Cartesian3.multiplyByScalar(position, 7000000, position);

        camera.position = position;
        camera.up = Cartesian3.clone(Cartesian3.UNIT_Z);
        camera.direction = Cartesian3.negate(Cartesian3.UNIT_X, new Cartesian3());
        camera.right = Cartesian3.cross(camera.direction, camera.up, new Cartesian3());

        var correctResult = new Rectangle(-0.05789100547374969, -0.04365869998457809, 0.05789100547374969, 0.04365869998457809);

        var rect = camera.computeViewRectangle();
        expect(rect).toEqualEpsilon(correctResult, CesiumMath.EPSILON10);
    });

    it('computeViewRectangle when zoomed in to pole', function() {
        scene.mode = SceneMode.SCENE3D;

        var position = Cartesian3.clone(Cartesian3.UNIT_Z);
        Cartesian3.multiplyByScalar(position, 7000000, position);
        camera.position = position;
        camera.up = Cartesian3.clone(Cartesian3.UNIT_Y);
        camera.direction = Cartesian3.negate(Cartesian3.UNIT_Z, new Cartesian3());
        camera.right = Cartesian3.cross(camera.direction, camera.up, new Cartesian3());

        var correctResult = new Rectangle(-CesiumMath.PI, 1.4961779388065022, CesiumMath.PI, CesiumMath.PI_OVER_TWO);

        var rect = camera.computeViewRectangle();
        expect(rect).toEqual(correctResult);
    });

    it('computeViewRectangle when zoomed in to IDL', function() {
        scene.mode = SceneMode.SCENE3D;

        var position = Cartesian3.negate(Cartesian3.UNIT_X, new Cartesian3());
        Cartesian3.multiplyByScalar(position, 7000000, position);
        camera.position = position;
        camera.up = Cartesian3.clone(Cartesian3.UNIT_Z);
        camera.direction = Cartesian3.clone(Cartesian3.UNIT_X, new Cartesian3());
        camera.right = Cartesian3.cross(camera.direction, camera.up, new Cartesian3());

        var correctResult = new Rectangle(3.0837016481160435, -0.04365869998457809, -3.0837016481160435, 0.04365869998457809);

        var rect = camera.computeViewRectangle();
        expect(rect).toEqualEpsilon(correctResult, CesiumMath.EPSILON10);
    });

    it('computeViewRectangle when zoomed out', function() {
        scene.mode = SceneMode.SCENE3D;

        var position = Cartesian3.clone(Cartesian3.UNIT_X);
        Cartesian3.multiplyByScalar(position, 25000000, position);

        camera.position = position;
        camera.up = Cartesian3.clone(Cartesian3.UNIT_Z);
        camera.direction = Cartesian3.negate(Cartesian3.UNIT_X, new Cartesian3());
        camera.right = Cartesian3.cross(camera.direction, camera.up, new Cartesian3());

        var rect = camera.computeViewRectangle();
        expect(rect).toEqual(Rectangle.MAX_VALUE);
    });

    it('computeViewRectangle when globe isn\'t visible', function() {
        scene.mode = SceneMode.SCENE3D;

        var position = Cartesian3.clone(Cartesian3.UNIT_X);
        Cartesian3.multiplyByScalar(position, 7000000, position);

        camera.position = position;
        camera.up = Cartesian3.clone(Cartesian3.UNIT_Z);
        camera.direction = Cartesian3.clone(Cartesian3.UNIT_X);
        camera.right = Cartesian3.cross(camera.direction, camera.up, new Cartesian3());

        var rect = camera.computeViewRectangle();
        expect(rect).not.toBeDefined();
    });

    it('flyTo rectangle in 2D', function() {
        var tweenSpy = spyOn(CameraFlightPath, 'createTween').and.returnValue({});
        spyOn(scene.tweens, 'add');

        camera._mode = SceneMode.SCENE2D;

        var frustum = new OrthographicOffCenterFrustum();
        frustum.left = -10.0;
        frustum.right = 10.0;
        frustum.bottom = -10.0;
        frustum.top = 10.0;
        frustum.near = 1.0;
        frustum.far = 21.0;
        camera.frustum = frustum;

        var west = 0.3323436621771766;
        var south = 0.8292930502744068;
        var east = 0.3325710961342694;
        var north = 0.8297059734014236;
        var rectangle = new Rectangle(west, south, east, north);

        var expectedDestination = camera.getRectangleCameraCoordinates(rectangle);
        camera.flyTo({destination : rectangle});

        expect(tweenSpy.calls.mostRecent().args[1].destination.equalsEpsilon(expectedDestination, 0.1)).toBe(true);
    });

    it('flyTo rectangle in CV', function() {
        var tweenSpy = spyOn(CameraFlightPath, 'createTween').and.returnValue({});
        spyOn(scene.tweens, 'add');

        camera._mode = SceneMode.COLUMBUS_VIEW;

        var west = 0.3323436621771766;
        var south = 0.8292930502744068;
        var east = 0.3325710961342694;
        var north = 0.8297059734014236;
        var rectangle = new Rectangle(west, south, east, north);

        var expectedDestination = camera.getRectangleCameraCoordinates(rectangle);
        camera.flyTo({destination : rectangle});

        expect(tweenSpy.calls.mostRecent().args[1].destination.equalsEpsilon(expectedDestination, 0.1)).toBe(true);
    });

    it('flyTo rectangle in 3D', function() {
        var tweenSpy = spyOn(CameraFlightPath, 'createTween').and.returnValue({});
        spyOn(scene.tweens, 'add');

        camera._mode = SceneMode.SCENE3D;

        var west = 0.3323436621771766;
        var south = 0.8292930502744068;
        var east = 0.3325710961342694;
        var north = 0.8297059734014236;
        var rectangle = new Rectangle(west, south, east, north);

        var expectedDestination = camera.getRectangleCameraCoordinates(rectangle);
        camera.flyTo({destination : rectangle});

        expect(tweenSpy.calls.mostRecent().args[1].destination.equalsEpsilon(expectedDestination, 0.1)).toBe(true);
    });

    it('flyTo does not zoom closer than minimumZoomDistance', function() {
        var tweenSpy = spyOn(CameraFlightPath, 'createTween').and.returnValue({});
        spyOn(scene.tweens, 'add');

        scene.mode = SceneMode.SCENE3D;
        scene.screenSpaceCameraController.minimumZoomDistance = 1000;
        scene.screenSpaceCameraController.maximumZoomDistance = 10000;

        var sourceDestination = Cartesian3.fromDegrees(-117.16, 32.71, 100);
        var expectedDestination = Cartesian3.clone(sourceDestination);
        expectedDestination.z = Cartesian3.fromDegrees(-117.16, 32.71, 1000).z;

        camera.flyTo({destination : sourceDestination});

        expect(tweenSpy.calls.mostRecent().args[1].destination.equalsEpsilon(expectedDestination, 0.1)).toBe(true);
    });

    it('flyTo does not zoom further than maximumZoomDistance', function() {
        var tweenSpy = spyOn(CameraFlightPath, 'createTween').and.returnValue({});
        spyOn(scene.tweens, 'add');

        scene.mode = SceneMode.SCENE3D;
        scene.screenSpaceCameraController.minimumZoomDistance = 1000;
        scene.screenSpaceCameraController.maximumZoomDistance = 10000;

        var sourceDestination = Cartesian3.fromDegrees(-117.16, 32.71, 100000);
        var expectedDestination = Cartesian3.clone(sourceDestination);
        expectedDestination.z = Cartesian3.fromDegrees(-117.16, 32.71, 10000).z;

        camera.flyTo({destination : sourceDestination});

        expect(tweenSpy.calls.mostRecent().args[1].destination.equalsEpsilon(expectedDestination, 0.1)).toBe(true);
    });

    it('flyTo zooms in between minimumZoomDistance and maximumZoomDistance', function() {
        var tweenSpy = spyOn(CameraFlightPath, 'createTween').and.returnValue({});
        spyOn(scene.tweens, 'add');

        scene.mode = SceneMode.SCENE3D;
        scene.screenSpaceCameraController.minimumZoomDistance = 1000;
        scene.screenSpaceCameraController.maximumZoomDistance = 10000;

        var sourceDestination = Cartesian3.fromDegrees(-117.16, 32.71, 5000);
        var expectedDestination = Cartesian3.clone(sourceDestination);

        camera.flyTo({destination : sourceDestination});

        expect(tweenSpy.calls.mostRecent().args[1].destination.equalsEpsilon(expectedDestination, 0.1)).toBe(true);
    });

    it('_currentFlight is not set for a flight that doesn\'t go anywhere', function() {
        var complete = jasmine.createSpy('complete');
        spyOn(CameraFlightPath, 'createTween').and.returnValue({ complete: complete, duration: 0 });
        spyOn(scene.tweens, 'add');

        camera.flyTo({ complete: complete, destination: Cartesian3.fromDegrees(-117.16, 32.71, 5000) });
        expect(complete).toHaveBeenCalled();
        expect(camera._currentFlight).toBeUndefined();
    });

    it('switches projections', function() {
        expect(camera.frustum).toBeInstanceOf(PerspectiveFrustum);
        camera.switchToOrthographicFrustum();
        expect(camera.frustum).toBeInstanceOf(OrthographicFrustum);
        camera.switchToPerspectiveFrustum();
        expect(camera.frustum).toBeInstanceOf(PerspectiveFrustum);
    });

    it('does not switch projection in 2D', function() {
        var ellipsoid = Ellipsoid.WGS84;
        var projection = new GeographicProjection(ellipsoid);
        var maxRadii = ellipsoid.maximumRadius;

        camera._mode = SceneMode.SCENE2D;
        camera._projection = projection;

        var frustum = new OrthographicOffCenterFrustum();
        frustum.right = maxRadii * Math.PI;
        frustum.left = -frustum.right;
        frustum.top = frustum.right * (scene.drawingBufferHeight / scene.drawingBufferWidth);
        frustum.bottom = -frustum.top;
        frustum.near = 0.01 * maxRadii;
        frustum.far = 60.0 * maxRadii;
        camera.frustum = frustum;

        expect(camera.frustum).toBeInstanceOf(OrthographicOffCenterFrustum);
        camera.switchToOrthographicFrustum();
        expect(camera.frustum).toBeInstanceOf(OrthographicOffCenterFrustum);
        camera.switchToPerspectiveFrustum();
        expect(camera.frustum).toBeInstanceOf(OrthographicOffCenterFrustum);
    });

    it('normalizes WC members', function() {
        var transform = Matrix4.fromScale(new Cartesian3(2, 2, 2));
        camera.lookAtTransform(transform);
        expect(Cartesian3.magnitude(camera.directionWC)).toEqualEpsilon(1.0, CesiumMath.EPSILON15);
        expect(Cartesian3.magnitude(camera.rightWC)).toEqualEpsilon(1.0, CesiumMath.EPSILON15);
        expect(Cartesian3.magnitude(camera.upWC)).toEqualEpsilon(1.0, CesiumMath.EPSILON15);
    });

    it('get camera deltas', function() {
        camera._updateCameraChanged();
        expect(camera.positionWCDeltaMagnitude).toEqual(0);
        expect(camera.positionWCDeltaMagnitudeLastFrame).toEqual(0);

        camera.moveUp(moveAmount);

        camera._updateCameraChanged();
        expect(camera.positionWCDeltaMagnitude).toEqualEpsilon(moveAmount, CesiumMath.EPSILON10);
        expect(camera.positionWCDeltaMagnitudeLastFrame).toEqual(0);

        camera._updateCameraChanged();
        expect(camera.positionWCDeltaMagnitude).toEqual(0);
        expect(camera.positionWCDeltaMagnitudeLastFrame).toEqualEpsilon(moveAmount, CesiumMath.EPSILON10);
    });
});<|MERGE_RESOLUTION|>--- conflicted
+++ resolved
@@ -1,56 +1,3 @@
-<<<<<<< HEAD
-defineSuite([
-        'Scene/Camera',
-        'Core/BoundingSphere',
-        'Core/Cartesian2',
-        'Core/Cartesian3',
-        'Core/Cartesian4',
-        'Core/Cartographic',
-        'Core/defaultValue',
-        'Core/Ellipsoid',
-        'Core/GeographicProjection',
-        'Core/HeadingPitchRange',
-        'Core/Math',
-        'Core/Matrix3',
-        'Core/Matrix4',
-        'Core/OrthographicFrustum',
-        'Core/OrthographicOffCenterFrustum',
-        'Core/PerspectiveFrustum',
-        'Core/Proj4Projection',
-        'Core/Rectangle',
-        'Core/Transforms',
-        'Core/WebMercatorProjection',
-        'Scene/CameraFlightPath',
-        'Scene/MapMode2D',
-        'Scene/SceneMode',
-        'Scene/TweenCollection'
-    ], function(
-        Camera,
-        BoundingSphere,
-        Cartesian2,
-        Cartesian3,
-        Cartesian4,
-        Cartographic,
-        defaultValue,
-        Ellipsoid,
-        GeographicProjection,
-        HeadingPitchRange,
-        CesiumMath,
-        Matrix3,
-        Matrix4,
-        OrthographicFrustum,
-        OrthographicOffCenterFrustum,
-        PerspectiveFrustum,
-        Proj4Projection,
-        Rectangle,
-        Transforms,
-        WebMercatorProjection,
-        CameraFlightPath,
-        MapMode2D,
-        SceneMode,
-        TweenCollection) {
-    'use strict';
-=======
 import { BoundingSphere } from '../../Source/Cesium.js';
 import { Cartesian2 } from '../../Source/Cesium.js';
 import { Cartesian3 } from '../../Source/Cesium.js';
@@ -66,6 +13,7 @@
 import { OrthographicFrustum } from '../../Source/Cesium.js';
 import { OrthographicOffCenterFrustum } from '../../Source/Cesium.js';
 import { PerspectiveFrustum } from '../../Source/Cesium.js';
+import { Proj4Projection } from '../../Source/Cesium.js';
 import { Rectangle } from '../../Source/Cesium.js';
 import { Transforms } from '../../Source/Cesium.js';
 import { WebMercatorProjection } from '../../Source/Cesium.js';
@@ -76,7 +24,6 @@
 import { TweenCollection } from '../../Source/Cesium.js';
 
 describe('Scene/Camera', function() {
->>>>>>> e5cc188f
 
     var scene;
     var camera;
