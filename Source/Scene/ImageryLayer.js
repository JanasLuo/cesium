<<<<<<< HEAD
define([
        '../Core/Cartesian2',
        '../Core/Cartesian4',
        '../Core/Cartesian3',
        '../Core/Cartographic',
        '../Core/defaultValue',
        '../Core/defined',
        '../Core/defineProperties',
        '../Core/destroyObject',
        '../Core/DeveloperError',
        '../Core/FeatureDetection',
        '../Core/GeographicProjection',
        '../Core/GeographicTilingScheme',
        '../Core/IndexDatatype',
        '../Core/Math',
        '../Core/oneTimeWarning',
        '../Core/PixelFormat',
        '../Core/Rectangle',
        '../Core/Request',
        '../Core/RequestState',
        '../Core/RequestType',
        '../Core/TerrainProvider',
        '../Core/TileProviderError',
        '../Core/WebMercatorProjection',
        '../Core/WebMercatorTilingScheme',
        '../Renderer/Buffer',
        '../Renderer/BufferUsage',
        '../Renderer/ComputeCommand',
        '../Renderer/ContextLimits',
        '../Renderer/MipmapHint',
        '../Renderer/Sampler',
        '../Renderer/ShaderProgram',
        '../Renderer/ShaderSource',
        '../Renderer/Texture',
        '../Renderer/TextureMagnificationFilter',
        '../Renderer/TextureMinificationFilter',
        '../Renderer/TextureWrap',
        '../Renderer/VertexArray',
        '../Shaders/ReprojectWebMercatorFS',
        '../Shaders/ReprojectWebMercatorVS',
        '../Shaders/ReprojectArbitraryFS',
        '../Shaders/ReprojectArbitraryVS',
        '../ThirdParty/when',
        './Imagery',
        './ImagerySplitDirection',
        './ImageryState',
        './TileImagery'
    ], function(
        Cartesian2,
        Cartesian4,
        Cartesian3,
        Cartographic,
        defaultValue,
        defined,
        defineProperties,
        destroyObject,
        DeveloperError,
        FeatureDetection,
        GeographicProjection,
        GeographicTilingScheme,
        IndexDatatype,
        CesiumMath,
        oneTimeWarning,
        PixelFormat,
        Rectangle,
        Request,
        RequestState,
        RequestType,
        TerrainProvider,
        TileProviderError,
        WebMercatorProjection,
        WebMercatorTilingScheme,
        Buffer,
        BufferUsage,
        ComputeCommand,
        ContextLimits,
        MipmapHint,
        Sampler,
        ShaderProgram,
        ShaderSource,
        Texture,
        TextureMagnificationFilter,
        TextureMinificationFilter,
        TextureWrap,
        VertexArray,
        ReprojectWebMercatorFS,
        ReprojectWebMercatorVS,
        ReprojectArbitraryFS,
        ReprojectArbitraryVS,
        when,
        Imagery,
        ImagerySplitDirection,
        ImageryState,
        TileImagery) {
    'use strict';
=======
import Cartesian2 from '../Core/Cartesian2.js';
import Cartesian4 from '../Core/Cartesian4.js';
import defaultValue from '../Core/defaultValue.js';
import defined from '../Core/defined.js';
import defineProperties from '../Core/defineProperties.js';
import destroyObject from '../Core/destroyObject.js';
import DeveloperError from '../Core/DeveloperError.js';
import FeatureDetection from '../Core/FeatureDetection.js';
import GeographicProjection from '../Core/GeographicProjection.js';
import IndexDatatype from '../Core/IndexDatatype.js';
import CesiumMath from '../Core/Math.js';
import PixelFormat from '../Core/PixelFormat.js';
import Rectangle from '../Core/Rectangle.js';
import Request from '../Core/Request.js';
import RequestState from '../Core/RequestState.js';
import RequestType from '../Core/RequestType.js';
import TerrainProvider from '../Core/TerrainProvider.js';
import TileProviderError from '../Core/TileProviderError.js';
import WebMercatorProjection from '../Core/WebMercatorProjection.js';
import Buffer from '../Renderer/Buffer.js';
import BufferUsage from '../Renderer/BufferUsage.js';
import ComputeCommand from '../Renderer/ComputeCommand.js';
import ContextLimits from '../Renderer/ContextLimits.js';
import MipmapHint from '../Renderer/MipmapHint.js';
import Sampler from '../Renderer/Sampler.js';
import ShaderProgram from '../Renderer/ShaderProgram.js';
import ShaderSource from '../Renderer/ShaderSource.js';
import Texture from '../Renderer/Texture.js';
import TextureMagnificationFilter from '../Renderer/TextureMagnificationFilter.js';
import TextureMinificationFilter from '../Renderer/TextureMinificationFilter.js';
import TextureWrap from '../Renderer/TextureWrap.js';
import VertexArray from '../Renderer/VertexArray.js';
import ReprojectWebMercatorFS from '../Shaders/ReprojectWebMercatorFS.js';
import ReprojectWebMercatorVS from '../Shaders/ReprojectWebMercatorVS.js';
import when from '../ThirdParty/when.js';
import Imagery from './Imagery.js';
import ImagerySplitDirection from './ImagerySplitDirection.js';
import ImageryState from './ImageryState.js';
import TileImagery from './TileImagery.js';
>>>>>>> 1375c71d

    /**
     * An imagery layer that displays tiled image data from a single imagery provider
     * on a {@link Globe}.
     *
     * @alias ImageryLayer
     * @constructor
     *
     * @param {ImageryProvider} imageryProvider The imagery provider to use.
     * @param {Object} [options] Object with the following properties:
     * @param {Rectangle} [options.rectangle=imageryProvider.rectangle] The rectangle of the layer.  This rectangle
     *        can limit the visible portion of the imagery provider.
     * @param {Number|Function} [options.alpha=1.0] The alpha blending value of this layer, from 0.0 to 1.0.
     *                          This can either be a simple number or a function with the signature
     *                          <code>function(frameState, layer, x, y, level)</code>.  The function is passed the
     *                          current frame state, this layer, and the x, y, and level coordinates of the
     *                          imagery tile for which the alpha is required, and it is expected to return
     *                          the alpha value to use for the tile.
     * @param {Number|Function} [options.brightness=1.0] The brightness of this layer.  1.0 uses the unmodified imagery
     *                          color.  Less than 1.0 makes the imagery darker while greater than 1.0 makes it brighter.
     *                          This can either be a simple number or a function with the signature
     *                          <code>function(frameState, layer, x, y, level)</code>.  The function is passed the
     *                          current frame state, this layer, and the x, y, and level coordinates of the
     *                          imagery tile for which the brightness is required, and it is expected to return
     *                          the brightness value to use for the tile.  The function is executed for every
     *                          frame and for every tile, so it must be fast.
     * @param {Number|Function} [options.contrast=1.0] The contrast of this layer.  1.0 uses the unmodified imagery color.
     *                          Less than 1.0 reduces the contrast while greater than 1.0 increases it.
     *                          This can either be a simple number or a function with the signature
     *                          <code>function(frameState, layer, x, y, level)</code>.  The function is passed the
     *                          current frame state, this layer, and the x, y, and level coordinates of the
     *                          imagery tile for which the contrast is required, and it is expected to return
     *                          the contrast value to use for the tile.  The function is executed for every
     *                          frame and for every tile, so it must be fast.
     * @param {Number|Function} [options.hue=0.0] The hue of this layer.  0.0 uses the unmodified imagery color.
     *                          This can either be a simple number or a function with the signature
     *                          <code>function(frameState, layer, x, y, level)</code>.  The function is passed the
     *                          current frame state, this layer, and the x, y, and level coordinates
     *                          of the imagery tile for which the hue is required, and it is expected to return
     *                          the contrast value to use for the tile.  The function is executed for every
     *                          frame and for every tile, so it must be fast.
     * @param {Number|Function} [options.saturation=1.0] The saturation of this layer.  1.0 uses the unmodified imagery color.
     *                          Less than 1.0 reduces the saturation while greater than 1.0 increases it.
     *                          This can either be a simple number or a function with the signature
     *                          <code>function(frameState, layer, x, y, level)</code>.  The function is passed the
     *                          current frame state, this layer, and the x, y, and level coordinates
     *                          of the imagery tile for which the saturation is required, and it is expected to return
     *                          the contrast value to use for the tile.  The function is executed for every
     *                          frame and for every tile, so it must be fast.
     * @param {Number|Function} [options.gamma=1.0] The gamma correction to apply to this layer.  1.0 uses the unmodified imagery color.
     *                          This can either be a simple number or a function with the signature
     *                          <code>function(frameState, layer, x, y, level)</code>.  The function is passed the
     *                          current frame state, this layer, and the x, y, and level coordinates of the
     *                          imagery tile for which the gamma is required, and it is expected to return
     *                          the gamma value to use for the tile.  The function is executed for every
     *                          frame and for every tile, so it must be fast.
     * @param {ImagerySplitDirection|Function} [options.splitDirection=ImagerySplitDirection.NONE] The {@link ImagerySplitDirection} split to apply to this layer.
     * @param {TextureMinificationFilter} [options.minificationFilter=TextureMinificationFilter.LINEAR] The
     *                                    texture minification filter to apply to this layer. Possible values
     *                                    are <code>TextureMinificationFilter.LINEAR</code> and
     *                                    <code>TextureMinificationFilter.NEAREST</code>.
     * @param {TextureMagnificationFilter} [options.magnificationFilter=TextureMagnificationFilter.LINEAR] The
     *                                     texture minification filter to apply to this layer. Possible values
     *                                     are <code>TextureMagnificationFilter.LINEAR</code> and
     *                                     <code>TextureMagnificationFilter.NEAREST</code>.
     * @param {Boolean} [options.show=true] True if the layer is shown; otherwise, false.
     * @param {Number} [options.maximumAnisotropy=maximum supported] The maximum anisotropy level to use
     *        for texture filtering.  If this parameter is not specified, the maximum anisotropy supported
     *        by the WebGL stack will be used.  Larger values make the imagery look better in horizon
     *        views.
     * @param {Number} [options.minimumTerrainLevel] The minimum terrain level-of-detail at which to show this imagery layer,
     *                 or undefined to show it at all levels.  Level zero is the least-detailed level.
     * @param {Number} [options.maximumTerrainLevel] The maximum terrain level-of-detail at which to show this imagery layer,
     *                 or undefined to show it at all levels.  Level zero is the least-detailed level.
     * @param {Rectangle} [options.cutoutRectangle] Cartographic rectangle for cutting out a portion of this ImageryLayer.
     * @param {Number} [options.projectedImageryReprojectionWidth=128] Width of the grid for reprojecting imagery that uses a {@link ProjectedImageryTilingScheme}. Clamps between 2-255 (inclusive).
     * @param {Color} [options.colorToAlpha] Color to be used as alpha.
     * @param {Number} [options.colorToAlphaThreshold=0.004] Threshold for color-to-alpha.
     */
    function ImageryLayer(imageryProvider, options) {
        this._imageryProvider = imageryProvider;

        options = defaultValue(options, defaultValue.EMPTY_OBJECT);

        /**
         * The alpha blending value of this layer, with 0.0 representing fully transparent and
         * 1.0 representing fully opaque.
         *
         * @type {Number}
         * @default 1.0
         */
        this.alpha = defaultValue(options.alpha, defaultValue(imageryProvider.defaultAlpha, 1.0));

        /**
         * The brightness of this layer.  1.0 uses the unmodified imagery color.  Less than 1.0
         * makes the imagery darker while greater than 1.0 makes it brighter.
         *
         * @type {Number}
         * @default {@link ImageryLayer.DEFAULT_BRIGHTNESS}
         */
        this.brightness = defaultValue(options.brightness, defaultValue(imageryProvider.defaultBrightness, ImageryLayer.DEFAULT_BRIGHTNESS));

        /**
         * The contrast of this layer.  1.0 uses the unmodified imagery color.  Less than 1.0 reduces
         * the contrast while greater than 1.0 increases it.
         *
         * @type {Number}
         * @default {@link ImageryLayer.DEFAULT_CONTRAST}
         */
        this.contrast = defaultValue(options.contrast, defaultValue(imageryProvider.defaultContrast, ImageryLayer.DEFAULT_CONTRAST));

        /**
         * The hue of this layer in radians. 0.0 uses the unmodified imagery color.
         *
         * @type {Number}
         * @default {@link ImageryLayer.DEFAULT_HUE}
         */
        this.hue = defaultValue(options.hue, defaultValue(imageryProvider.defaultHue, ImageryLayer.DEFAULT_HUE));

        /**
         * The saturation of this layer. 1.0 uses the unmodified imagery color. Less than 1.0 reduces the
         * saturation while greater than 1.0 increases it.
         *
         * @type {Number}
         * @default {@link ImageryLayer.DEFAULT_SATURATION}
         */
        this.saturation = defaultValue(options.saturation, defaultValue(imageryProvider.defaultSaturation, ImageryLayer.DEFAULT_SATURATION));

        /**
         * The gamma correction to apply to this layer.  1.0 uses the unmodified imagery color.
         *
         * @type {Number}
         * @default {@link ImageryLayer.DEFAULT_GAMMA}
         */
        this.gamma = defaultValue(options.gamma, defaultValue(imageryProvider.defaultGamma, ImageryLayer.DEFAULT_GAMMA));

        /**
         * The {@link ImagerySplitDirection} to apply to this layer.
         *
         * @type {ImagerySplitDirection}
         * @default {@link ImageryLayer.DEFAULT_SPLIT}
         */
        this.splitDirection = defaultValue(options.splitDirection, defaultValue(imageryProvider.defaultSplit, ImageryLayer.DEFAULT_SPLIT));

        /**
         * The {@link TextureMinificationFilter} to apply to this layer.
         * Possible values are {@link TextureMinificationFilter.LINEAR} (the default)
         * and {@link TextureMinificationFilter.NEAREST}.
         *
         * To take effect, this property must be set immediately after adding the imagery layer.
         * Once a texture is loaded it won't be possible to change the texture filter used.
         *
         * @type {TextureMinificationFilter}
         * @default {@link ImageryLayer.DEFAULT_MINIFICATION_FILTER}
         */
        this.minificationFilter = defaultValue(options.minificationFilter, defaultValue(imageryProvider.defaultMinificationFilter, ImageryLayer.DEFAULT_MINIFICATION_FILTER));

        /**
         * The {@link TextureMagnificationFilter} to apply to this layer.
         * Possible values are {@link TextureMagnificationFilter.LINEAR} (the default)
         * and {@link TextureMagnificationFilter.NEAREST}.
         *
         * To take effect, this property must be set immediately after adding the imagery layer.
         * Once a texture is loaded it won't be possible to change the texture filter used.
         *
         * @type {TextureMagnificationFilter}
         * @default {@link ImageryLayer.DEFAULT_MAGNIFICATION_FILTER}
         */
        this.magnificationFilter = defaultValue(options.magnificationFilter, defaultValue(imageryProvider.defaultMagnificationFilter, ImageryLayer.DEFAULT_MAGNIFICATION_FILTER));

        /**
         * Determines if this layer is shown.
         *
         * @type {Boolean}
         * @default true
         */
        this.show = defaultValue(options.show, true);

        this._minimumTerrainLevel = options.minimumTerrainLevel;
        this._maximumTerrainLevel = options.maximumTerrainLevel;

        this._rectangle = defaultValue(options.rectangle, Rectangle.MAX_VALUE);
        this._maximumAnisotropy = options.maximumAnisotropy;

        this._imageryCache = {};

        this._skeletonPlaceholder = new TileImagery(Imagery.createPlaceholder(this));

        // The value of the show property on the last update.
        this._show = true;

        // The index of this layer in the ImageryLayerCollection.
        this._layerIndex = -1;

        // true if this is the base (lowest shown) layer.
        this._isBaseLayer = false;

        this._requestImageError = undefined;

        this._reprojectComputeCommands = [];

        var reprojectionVertexWidth = defaultValue(options.projectedImageryReprojectionWidth, ImageryLayer.DEFAULT_PROJECTED_IMAGERY_REPROJECTION_WIDTH);
        this._arbitraryReprojectionWidth = CesiumMath.clamp(reprojectionVertexWidth, 2, 255);

        /**
         * Rectangle cutout in this layer of imagery.
         *
         * @type {Rectangle}
         */
        this.cutoutRectangle = options.cutoutRectangle;

        /**
         * Color value that should be set to transparent.
         *
         * @type {Color}
         */
        this.colorToAlpha = options.colorToAlpha;

        /**
         * Normalized (0-1) threshold for color-to-alpha.
         *
         * @type {Number}
         */
        this.colorToAlphaThreshold = defaultValue(options.colorToAlphaThreshold, ImageryLayer.DEFAULT_APPLY_COLOR_TO_ALPHA_THRESHOLD);
    }

    defineProperties(ImageryLayer.prototype, {

        /**
         * Gets the imagery provider for this layer.
         * @memberof ImageryLayer.prototype
         * @type {ImageryProvider}
         * @readonly
         */
        imageryProvider : {
            get: function() {
                return this._imageryProvider;
            }
        },

        /**
         * Gets the rectangle of this layer.  If this rectangle is smaller than the rectangle of the
         * {@link ImageryProvider}, only a portion of the imagery provider is shown.
         * @memberof ImageryLayer.prototype
         * @type {Rectangle}
         * @readonly
         */
        rectangle: {
            get: function() {
                return this._rectangle;
            }
        }
    });

    /**
     * This value is used as the default brightness for the imagery layer if one is not provided during construction
     * or by the imagery provider. This value does not modify the brightness of the imagery.
     * @type {Number}
     * @default 1.0
     */
    ImageryLayer.DEFAULT_BRIGHTNESS = 1.0;
    /**
     * This value is used as the default contrast for the imagery layer if one is not provided during construction
     * or by the imagery provider. This value does not modify the contrast of the imagery.
     * @type {Number}
     * @default 1.0
     */
    ImageryLayer.DEFAULT_CONTRAST = 1.0;
    /**
     * This value is used as the default hue for the imagery layer if one is not provided during construction
     * or by the imagery provider. This value does not modify the hue of the imagery.
     * @type {Number}
     * @default 0.0
     */
    ImageryLayer.DEFAULT_HUE = 0.0;
    /**
     * This value is used as the default saturation for the imagery layer if one is not provided during construction
     * or by the imagery provider. This value does not modify the saturation of the imagery.
     * @type {Number}
     * @default 1.0
     */
    ImageryLayer.DEFAULT_SATURATION = 1.0;
    /**
     * This value is used as the default gamma for the imagery layer if one is not provided during construction
     * or by the imagery provider. This value does not modify the gamma of the imagery.
     * @type {Number}
     * @default 1.0
     */
    ImageryLayer.DEFAULT_GAMMA = 1.0;

    /**
     * This value is used as the default split for the imagery layer if one is not provided during construction
     * or by the imagery provider.
     * @type {ImagerySplitDirection}
     * @default ImagerySplitDirection.NONE
     */
    ImageryLayer.DEFAULT_SPLIT = ImagerySplitDirection.NONE;

    /**
     * This value is used as the default texture minification filter for the imagery layer if one is not provided
     * during construction or by the imagery provider.
     * @type {TextureMinificationFilter}
     * @default TextureMinificationFilter.LINEAR
     */
    ImageryLayer.DEFAULT_MINIFICATION_FILTER = TextureMinificationFilter.LINEAR;

    /**
     * This value is used as the default texture magnification filter for the imagery layer if one is not provided
     * during construction or by the imagery provider.
     * @type {TextureMagnificationFilter}
     * @default TextureMagnificationFilter.LINEAR
     */
    ImageryLayer.DEFAULT_MAGNIFICATION_FILTER = TextureMagnificationFilter.LINEAR;

    /**
     * This value is used as the default grid width when reprojecting imagery that uses a {@link ProjectedImageryTilingScheme}.
     * @type {Number}
     * @default 128
     */
    ImageryLayer.DEFAULT_PROJECTED_IMAGERY_REPROJECTION_WIDTH = 128;

    /**
     * This value is used as the default threshold for color-to-alpha if one is not provided
     * during construction or by the imagery provider.
     * @type {Number}
     * @default 0.004
     */
    ImageryLayer.DEFAULT_APPLY_COLOR_TO_ALPHA_THRESHOLD = 0.004;

    /**
     * Gets a value indicating whether this layer is the base layer in the
     * {@link ImageryLayerCollection}.  The base layer is the one that underlies all
     * others.  It is special in that it is treated as if it has global rectangle, even if
     * it actually does not, by stretching the texels at the edges over the entire
     * globe.
     *
     * @returns {Boolean} true if this is the base layer; otherwise, false.
     */
    ImageryLayer.prototype.isBaseLayer = function() {
        return this._isBaseLayer;
    };

    /**
     * Returns true if this object was destroyed; otherwise, false.
     * <br /><br />
     * If this object was destroyed, it should not be used; calling any function other than
     * <code>isDestroyed</code> will result in a {@link DeveloperError} exception.
     *
     * @returns {Boolean} True if this object was destroyed; otherwise, false.
     *
     * @see ImageryLayer#destroy
     */
    ImageryLayer.prototype.isDestroyed = function() {
        return false;
    };

    /**
     * Destroys the WebGL resources held by this object.  Destroying an object allows for deterministic
     * release of WebGL resources, instead of relying on the garbage collector to destroy this object.
     * <br /><br />
     * Once an object is destroyed, it should not be used; calling any function other than
     * <code>isDestroyed</code> will result in a {@link DeveloperError} exception.  Therefore,
     * assign the return value (<code>undefined</code>) to the object as done in the example.
     *
     * @exception {DeveloperError} This object was destroyed, i.e., destroy() was called.
     *
     *
     * @example
     * imageryLayer = imageryLayer && imageryLayer.destroy();
     *
     * @see ImageryLayer#isDestroyed
     */
    ImageryLayer.prototype.destroy = function() {
        return destroyObject(this);
    };

    var imageryBoundsScratch = new Rectangle();
    var tileImageryBoundsScratch = new Rectangle();
    var clippedRectangleScratch = new Rectangle();
    var terrainRectangleScratch = new Rectangle();

    /**
     * Computes the intersection of this layer's rectangle with the imagery provider's availability rectangle,
     * producing the overall bounds of imagery that can be produced by this layer.
     *
     * @returns {Promise.<Rectangle>} A promise to a rectangle which defines the overall bounds of imagery that can be produced by this layer.
     *
     * @example
     * // Zoom to an imagery layer.
     * imageryLayer.getViewableRectangle().then(function (rectangle) {
     *     return camera.flyTo({
     *         destination: rectangle
     *     });
     * });
     */
    ImageryLayer.prototype.getViewableRectangle = function() {
        var imageryProvider = this._imageryProvider;
        var rectangle = this._rectangle;
        return imageryProvider.readyPromise.then(function() {
            return Rectangle.intersection(imageryProvider.rectangle, rectangle);
        });
    };

    /**
     * Create skeletons for the imagery tiles that partially or completely overlap a given terrain
     * tile.
     *
     * @private
     *
     * @param {Tile} tile The terrain tile.
     * @param {TerrainProvider} terrainProvider The terrain provider associated with the terrain tile.
     * @param {Number} insertionPoint The position to insert new skeletons before in the tile's imagery list.
     * @returns {Boolean} true if this layer overlaps any portion of the terrain tile; otherwise, false.
     */
    ImageryLayer.prototype._createTileImagerySkeletons = function(tile, terrainProvider, insertionPoint) {
        var surfaceTile = tile.data;

        if (defined(this._minimumTerrainLevel) && tile.level < this._minimumTerrainLevel) {
            return false;
        }
        if (defined(this._maximumTerrainLevel) && tile.level > this._maximumTerrainLevel) {
            return false;
        }

        var imageryProvider = this._imageryProvider;

        if (!defined(insertionPoint)) {
            insertionPoint = surfaceTile.imagery.length;
        }

        if (!imageryProvider.ready) {
            // The imagery provider is not ready, so we can't create skeletons, yet.
            // Instead, add a placeholder so that we'll know to create
            // the skeletons once the provider is ready.
            this._skeletonPlaceholder.loadingImagery.addReference();
            surfaceTile.imagery.splice(insertionPoint, 0, this._skeletonPlaceholder);
            return true;
        }

        // Use Web Mercator for our texture coordinate computations if this imagery layer uses
        // that projection and the terrain tile falls entirely inside the valid bounds of the
        // projection.
        var useWebMercatorT = imageryProvider.tilingScheme.projection instanceof WebMercatorProjection &&
                              tile.rectangle.north < WebMercatorProjection.MaximumLatitude &&
                              tile.rectangle.south > -WebMercatorProjection.MaximumLatitude;

        // Compute the rectangle of the imagery from this imageryProvider that overlaps
        // the geometry tile.  The ImageryProvider and ImageryLayer both have the
        // opportunity to constrain the rectangle.  The imagery TilingScheme's rectangle
        // always fully contains the ImageryProvider's rectangle.
        var imageryBounds = Rectangle.intersection(imageryProvider.rectangle, this._rectangle, imageryBoundsScratch);
        var rectangle = Rectangle.intersection(tile.rectangle, imageryBounds, tileImageryBoundsScratch);

        if (!defined(rectangle)) {
            // There is no overlap between this terrain tile and this imagery
            // provider.  Unless this is the base layer, no skeletons need to be created.
            // We stretch texels at the edge of the base layer over the entire globe.
            if (!this.isBaseLayer()) {
                return false;
            }

            var baseImageryRectangle = imageryBounds;
            var baseTerrainRectangle = tile.rectangle;
            rectangle = tileImageryBoundsScratch;

            if (baseTerrainRectangle.south >= baseImageryRectangle.north) {
                rectangle.north = rectangle.south = baseImageryRectangle.north;
            } else if (baseTerrainRectangle.north <= baseImageryRectangle.south) {
                rectangle.north = rectangle.south = baseImageryRectangle.south;
            } else {
                rectangle.south = Math.max(baseTerrainRectangle.south, baseImageryRectangle.south);
                rectangle.north = Math.min(baseTerrainRectangle.north, baseImageryRectangle.north);
            }

            if (baseTerrainRectangle.west >= baseImageryRectangle.east) {
                rectangle.west = rectangle.east = baseImageryRectangle.east;
            } else if (baseTerrainRectangle.east <= baseImageryRectangle.west) {
                rectangle.west = rectangle.east = baseImageryRectangle.west;
            } else {
                rectangle.west = Math.max(baseTerrainRectangle.west, baseImageryRectangle.west);
                rectangle.east = Math.min(baseTerrainRectangle.east, baseImageryRectangle.east);
            }
        }

        var latitudeClosestToEquator = 0.0;
        if (rectangle.south > 0.0) {
            latitudeClosestToEquator = rectangle.south;
        } else if (rectangle.north < 0.0) {
            latitudeClosestToEquator = rectangle.north;
        }

        // Compute the required level in the imagery tiling scheme.
        // The errorRatio should really be imagerySSE / terrainSSE rather than this hard-coded value.
        // But first we need configurable imagery SSE and we need the rendering to be able to handle more
        // images attached to a terrain tile than there are available texture units.  So that's for the future.
        var errorRatio = 1.0;
        var targetGeometricError = errorRatio * terrainProvider.getLevelMaximumGeometricError(tile.level);
        var imageryLevel = getLevelWithMaximumTexelSpacing(this, targetGeometricError, latitudeClosestToEquator);
        imageryLevel = Math.max(0, imageryLevel);
        var maximumLevel = imageryProvider.maximumLevel;
        if (imageryLevel > maximumLevel) {
            imageryLevel = maximumLevel;
        }

        if (defined(imageryProvider.minimumLevel)) {
            var minimumLevel = imageryProvider.minimumLevel;
            if (imageryLevel < minimumLevel) {
                imageryLevel = minimumLevel;
            }
        }

        var imageryTilingScheme = imageryProvider.tilingScheme;
        var northwestTileCoordinates = imageryTilingScheme.positionToTileXY(Rectangle.northwest(rectangle), imageryLevel);
        var southeastTileCoordinates = imageryTilingScheme.positionToTileXY(Rectangle.southeast(rectangle), imageryLevel);

        // If the southeast corner of the rectangle lies very close to the north or west side
        // of the southeast tile, we don't actually need the southernmost or easternmost
        // tiles.
        // Similarly, if the northwest corner of the rectangle lies very close to the south or east side
        // of the northwest tile, we don't actually need the northernmost or westernmost tiles.

        // We define "very close" as being within 1/512 of the width of the tile.
        var veryCloseX = tile.rectangle.width / 512.0;
        var veryCloseY = tile.rectangle.height / 512.0;

        var northwestTileRectangle = imageryTilingScheme.tileXYToRectangle(northwestTileCoordinates.x, northwestTileCoordinates.y, imageryLevel);
        if (Math.abs(northwestTileRectangle.south - tile.rectangle.north) < veryCloseY && northwestTileCoordinates.y < southeastTileCoordinates.y) {
            ++northwestTileCoordinates.y;
        }
        if (Math.abs(northwestTileRectangle.east - tile.rectangle.west) < veryCloseX && northwestTileCoordinates.x < southeastTileCoordinates.x) {
            ++northwestTileCoordinates.x;
        }

        var southeastTileRectangle = imageryTilingScheme.tileXYToRectangle(southeastTileCoordinates.x, southeastTileCoordinates.y, imageryLevel);
        if (Math.abs(southeastTileRectangle.north - tile.rectangle.south) < veryCloseY && southeastTileCoordinates.y > northwestTileCoordinates.y) {
            --southeastTileCoordinates.y;
        }
        if (Math.abs(southeastTileRectangle.west - tile.rectangle.east) < veryCloseX && southeastTileCoordinates.x > northwestTileCoordinates.x) {
            --southeastTileCoordinates.x;
        }

        // Create TileImagery instances for each imagery tile overlapping this terrain tile.
        // We need to do all texture coordinate computations in the imagery tile's tiling scheme.

        var terrainRectangle = Rectangle.clone(tile.rectangle, terrainRectangleScratch);
        var imageryRectangle = imageryTilingScheme.tileXYToRectangle(northwestTileCoordinates.x, northwestTileCoordinates.y, imageryLevel);
        var clippedImageryRectangle = Rectangle.intersection(imageryRectangle, imageryBounds, clippedRectangleScratch);

        var imageryTileXYToRectangle;
        if (useWebMercatorT) {
            imageryTilingScheme.rectangleToNativeRectangle(terrainRectangle, terrainRectangle);
            imageryTilingScheme.rectangleToNativeRectangle(imageryRectangle, imageryRectangle);
            imageryTilingScheme.rectangleToNativeRectangle(clippedImageryRectangle, clippedImageryRectangle);
            imageryTilingScheme.rectangleToNativeRectangle(imageryBounds, imageryBounds);
            imageryTileXYToRectangle = imageryTilingScheme.tileXYToNativeRectangle.bind(imageryTilingScheme);
            veryCloseX = terrainRectangle.width / 512.0;
            veryCloseY = terrainRectangle.height / 512.0;
        } else {
            imageryTileXYToRectangle = imageryTilingScheme.tileXYToRectangle.bind(imageryTilingScheme);
        }

        var minU;
        var maxU = 0.0;

        var minV = 1.0;
        var maxV;

        // If this is the northern-most or western-most tile in the imagery tiling scheme,
        // it may not start at the northern or western edge of the terrain tile.
        // Calculate where it does start.
        if (!this.isBaseLayer() && Math.abs(clippedImageryRectangle.west - terrainRectangle.west) >= veryCloseX) {
            maxU = Math.min(1.0, (clippedImageryRectangle.west - terrainRectangle.west) / terrainRectangle.width);
        }

        if (!this.isBaseLayer() && Math.abs(clippedImageryRectangle.north - terrainRectangle.north) >= veryCloseY) {
            minV = Math.max(0.0, (clippedImageryRectangle.north - terrainRectangle.south) / terrainRectangle.height);
        }

        var initialMinV = minV;

        for ( var i = northwestTileCoordinates.x; i <= southeastTileCoordinates.x; i++) {
            minU = maxU;

            imageryRectangle = imageryTileXYToRectangle(i, northwestTileCoordinates.y, imageryLevel);
            clippedImageryRectangle = Rectangle.simpleIntersection(imageryRectangle, imageryBounds, clippedRectangleScratch);

            if (!defined(clippedImageryRectangle)) {
                continue;
            }

            maxU = Math.min(1.0, (clippedImageryRectangle.east - terrainRectangle.west) / terrainRectangle.width);

            // If this is the eastern-most imagery tile mapped to this terrain tile,
            // and there are more imagery tiles to the east of this one, the maxU
            // should be 1.0 to make sure rounding errors don't make the last
            // image fall shy of the edge of the terrain tile.
            if (i === southeastTileCoordinates.x && (this.isBaseLayer() || Math.abs(clippedImageryRectangle.east - terrainRectangle.east) < veryCloseX)) {
                maxU = 1.0;
            }

            minV = initialMinV;

            for ( var j = northwestTileCoordinates.y; j <= southeastTileCoordinates.y; j++) {
                maxV = minV;

                imageryRectangle = imageryTileXYToRectangle(i, j, imageryLevel);
                clippedImageryRectangle = Rectangle.simpleIntersection(imageryRectangle, imageryBounds, clippedRectangleScratch);

                if (!defined(clippedImageryRectangle)) {
                    continue;
                }

                minV = Math.max(0.0, (clippedImageryRectangle.south - terrainRectangle.south) / terrainRectangle.height);

                // If this is the southern-most imagery tile mapped to this terrain tile,
                // and there are more imagery tiles to the south of this one, the minV
                // should be 0.0 to make sure rounding errors don't make the last
                // image fall shy of the edge of the terrain tile.
                if (j === southeastTileCoordinates.y && (this.isBaseLayer() || Math.abs(clippedImageryRectangle.south - terrainRectangle.south) < veryCloseY)) {
                    minV = 0.0;
                }

                var texCoordsRectangle = new Cartesian4(minU, minV, maxU, maxV);
                var imagery = this.getImageryFromCache(i, j, imageryLevel);
                surfaceTile.imagery.splice(insertionPoint, 0, new TileImagery(imagery, texCoordsRectangle, useWebMercatorT));
                ++insertionPoint;
            }
        }

        return true;
    };

    /**
     * Calculate the translation and scale for a particular {@link TileImagery} attached to a
     * particular terrain tile.
     *
     * @private
     *
     * @param {Tile} tile The terrain tile.
     * @param {TileImagery} tileImagery The imagery tile mapping.
     * @returns {Cartesian4} The translation and scale where X and Y are the translation and Z and W
     *          are the scale.
     */
    ImageryLayer.prototype._calculateTextureTranslationAndScale = function(tile, tileImagery) {
        var imageryRectangle = tileImagery.readyImagery.rectangle;
        var terrainRectangle = tile.rectangle;

        if (tileImagery.useWebMercatorT) {
            var tilingScheme = tileImagery.readyImagery.imageryLayer.imageryProvider.tilingScheme;
            imageryRectangle = tilingScheme.rectangleToNativeRectangle(imageryRectangle, imageryBoundsScratch);
            terrainRectangle = tilingScheme.rectangleToNativeRectangle(terrainRectangle, terrainRectangleScratch);
        }

        var terrainWidth = terrainRectangle.width;
        var terrainHeight = terrainRectangle.height;

        var scaleX = terrainWidth / imageryRectangle.width;
        var scaleY = terrainHeight / imageryRectangle.height;
        return new Cartesian4(
                scaleX * (terrainRectangle.west - imageryRectangle.west) / terrainWidth,
                scaleY * (terrainRectangle.south - imageryRectangle.south) / terrainHeight,
                scaleX,
                scaleY);
    };

    /**
     * Request a particular piece of imagery from the imagery provider.  This method handles raising an
     * error event if the request fails, and retrying the request if necessary.
     *
     * @private
     *
     * @param {Imagery} imagery The imagery to request.
     */
    ImageryLayer.prototype._requestImagery = function(imagery) {
        var imageryProvider = this._imageryProvider;

        var that = this;

        function success(image) {
            if (!defined(image)) {
                return failure();
            }

            imagery.image = image;
            imagery.state = ImageryState.RECEIVED;
            imagery.request = undefined;

            TileProviderError.handleSuccess(that._requestImageError);
        }

        function failure(e) {
            if (imagery.request.state === RequestState.CANCELLED) {
                // Cancelled due to low priority - try again later.
                imagery.state = ImageryState.UNLOADED;
                imagery.request = undefined;
                return;
            }

            // Initially assume failure.  handleError may retry, in which case the state will
            // change to TRANSITIONING.
            imagery.state = ImageryState.FAILED;
            imagery.request = undefined;

            var message = 'Failed to obtain image tile X: ' + imagery.x + ' Y: ' + imagery.y + ' Level: ' + imagery.level + '.';
            that._requestImageError = TileProviderError.handleError(
                    that._requestImageError,
                    imageryProvider,
                    imageryProvider.errorEvent,
                    message,
                    imagery.x, imagery.y, imagery.level,
                    doRequest,
                    e);
        }

        function doRequest() {
            var request = new Request({
                throttle : false,
                throttleByServer : true,
                type : RequestType.IMAGERY
            });
            imagery.request = request;
            imagery.state = ImageryState.TRANSITIONING;
            var imagePromise = imageryProvider.requestImage(imagery.x, imagery.y, imagery.level, request);

            if (!defined(imagePromise)) {
                // Too many parallel requests, so postpone loading tile.
                imagery.state = ImageryState.UNLOADED;
                imagery.request = undefined;
                return;
            }

            if (defined(imageryProvider.getTileCredits)) {
                imagery.credits = imageryProvider.getTileCredits(imagery.x, imagery.y, imagery.level);
            }

            when(imagePromise, success, failure);
        }

        doRequest();
    };

    ImageryLayer.prototype._createTextureWebGL = function(context, imagery) {
        var sampler = new Sampler({
            minificationFilter : this.minificationFilter,
            magnificationFilter : this.magnificationFilter
        });

        var image = imagery.image;

        if (defined(image.internalFormat)) {
            return new Texture({
                context : context,
                pixelFormat : image.internalFormat,
                width : image.width,
                height : image.height,
                source : {
                    arrayBufferView : image.bufferView
                },
                sampler : sampler
            });
        }
        return new Texture({
            context : context,
            source : image,
            pixelFormat : this._imageryProvider.hasAlphaChannel ? PixelFormat.RGBA : PixelFormat.RGB,
            sampler : sampler
        });
    };

    /**
     * Request a particular piece of projected imagery from the imagery provider that will be integrated into a
     * geographic-projected Imagery tile.
     *
     * This method handles raising an error event if the request fails, and retrying the request if necessary.
     *
     * @private
     *
     * @param {Imagery} imagery The imagery to request.
     * @param {Number[]} projectedIndices The x/y coordinates of the projected images to be requested.
     * @param {Number} level The level of the projected images to request.
     * @param {Number} imageIndex The index of the image to request.
     * @param {Function} [priorityFunction] The priority function used for sorting the imagery request.
     */
    ImageryLayer.prototype._requestProjectedImages = function(imagery, projectedIndices, level, imageIndex, priorityFunction) {
        var imageryProvider = this._imageryProvider;

        var indicesStart = imageIndex * 2;
        var x = projectedIndices[indicesStart];
        var y = projectedIndices[indicesStart + 1];
        var finalImage = indicesStart === (projectedIndices.length - 2);

        var that = this;

        function success(image) {
            if (!defined(image)) {
                return failure(undefined);
            }

            imagery.projectedImages[imageIndex] = image;
            imagery.request = undefined;

            if (finalImage) {
                imagery.state = ImageryState.RECEIVED;
                return;
            }

            TileProviderError.handleSuccess(that._requestImageError);

            that._requestProjectedImages(imagery, projectedIndices, level, imageIndex + 1, priorityFunction);
        }

        function failure(e) {
            if (imagery.request.state === RequestState.CANCELLED) {
                // Cancelled due to low priority - try again later.
                imagery.state = ImageryState.UNLOADED;
                imagery.request = undefined;
                return;
            }

            // Initially assume failure.  handleError may retry, in which case the state will
            // change to TRANSITIONING.
            imagery.state = ImageryState.FAILED;
            imagery.request = undefined;

            var message = 'Failed to obtain image tile X: ' + x + ' Y: ' + y + ' Level: ' + level + '. ';
            that._requestImageError = TileProviderError.handleError(
                    that._requestImageError,
                    imageryProvider,
                    imageryProvider.errorEvent,
                    message,
                    x, y, level,
                    doRequest,
                    e);
        }

        function doRequest() {
            var request = new Request({
                throttle : true,
                throttleByServer : true,
                type : RequestType.IMAGERY,
                priorityFunction : priorityFunction
            });
            imagery.request = request;
            imagery.state = ImageryState.TRANSITIONING;
            var imagePromise = imageryProvider.requestImage(x, y, level, request);

            if (!defined(imagePromise)) {
                // Too many parallel requests, so postpone loading tile.
                imagery.state = ImageryState.UNLOADED;
                imagery.request = undefined;
                return;
            }

            if (defined(imageryProvider.getTileCredits) && finalImage) {
                imagery.credits = imageryProvider.getTileCredits(x, y, level);
            }

            when(imagePromise, success, failure);
        }

        doRequest();
    };

    /**
     * Create a WebGL texture for a given {@link Imagery} instance.
     *
     * @private
     *
     * @param {Context} context The rendered context to use to create textures.
     * @param {Imagery} imagery The imagery for which to create a texture.
     */
    ImageryLayer.prototype._createTexture = function(context, imagery) {
        var imageryProvider = this._imageryProvider;
        var image = imagery.image;

        // If this imagery provider has a discard policy, use it to check if this
        // image should be discarded.
        if (defined(imageryProvider.tileDiscardPolicy)) {
            var discardPolicy = imageryProvider.tileDiscardPolicy;
            if (defined(discardPolicy)) {
                // If the discard policy is not ready yet, transition back to the
                // RECEIVED state and we'll try again next time.
                if (!discardPolicy.isReady()) {
                    imagery.state = ImageryState.RECEIVED;
                    return;
                }

                // Mark discarded imagery tiles invalid.  Parent imagery will be used instead.
                if (discardPolicy.shouldDiscardImage(image)) {
                    imagery.state = ImageryState.INVALID;
                    return;
                }
            }
        }

        //>>includeStart('debug', pragmas.debug);
        if (this.minificationFilter !== TextureMinificationFilter.NEAREST &&
            this.minificationFilter !== TextureMinificationFilter.LINEAR) {
            throw new DeveloperError('ImageryLayer minification filter must be NEAREST or LINEAR');
        }
        //>>includeEnd('debug');

        // Imagery does not need to be discarded, so upload it to WebGL.
        var texture = this._createTextureWebGL(context, imagery);

        if (imageryProvider.tilingScheme.projection instanceof WebMercatorProjection) {
            imagery.textureWebMercator = texture;
        } else {
            imagery.texture = texture;
        }
        imagery.image = undefined;
        imagery.state = ImageryState.TEXTURE_LOADED;
    };

    /**
     * Creates WebGL textures for each image in a given multi-source {@link Imagery} instance.
     * @private
     *
     * @param {Context} context The rendered context to use to create textures.
     * @param {Imagery} imagery The imagery for which to create a texture.
     */
    ImageryLayer.prototype._createMultipleTextures = function(context, imagery) {
        var imageryProvider = this._imageryProvider;
        var projectedImages = imagery.projectedImages;
        var projectedImagesLength = projectedImages.length;
        var i;

        // If this imagery provider has a discard policy, use it to check if the
        // images should be discarded.
        if (defined(imageryProvider.tileDiscardPolicy)) {
            var discardPolicy = imageryProvider.tileDiscardPolicy;
            if (defined(discardPolicy)) {
                // If the discard policy is not ready yet, transition back to the
                // RECEIVED state and we'll try again next time.
                if (!discardPolicy.isReady()) {
                    imagery.state = ImageryState.RECEIVED;
                    return;
                }

                // If any imagery tiles are invalid, mark the generated imagery tile as invalid.
                // Parent imagery will be used instead.
                for (i = 0; i < projectedImagesLength; i++) {
                    if (discardPolicy.shouldDiscardImage(projectedImages[i])) {

                        //>>includeStart('debug', pragmas.debug);
                        oneTimeWarning('Discarding images from an imagery tileset in this projection may cause portions of other images to also be discarded.');
                        //>>includeEnd('debug');

                        imagery.state = ImageryState.INVALID;
                        return;
                    }
                }
            }
        }

        //>>includeStart('debug', pragmas.debug);
        if (this.minificationFilter !== TextureMinificationFilter.NEAREST &&
            this.minificationFilter !== TextureMinificationFilter.LINEAR) {
            throw new DeveloperError('ImageryLayer minification filter must be NEAREST or LINEAR');
        }
        //>>includeEnd('debug');

        var sampler = new Sampler({
            minificationFilter : this.minificationFilter,
            magnificationFilter : this.magnificationFilter
        });

        for (i = 0; i < projectedImagesLength; i++) {
            var image = projectedImages[i];

            var texture;
            if (defined(image.internalFormat)) {
                texture = new Texture({
                    context : context,
                    pixelFormat : image.internalFormat,
                    width : image.width,
                    height : image.height,
                    source : {
                        arrayBufferView : image.bufferView
                    },
                    sampler : sampler
                });
            } else {
                texture = new Texture({
                    context : context,
                    source : image,
                    pixelFormat : imageryProvider.hasAlphaChannel ? PixelFormat.RGBA : PixelFormat.RGB,
                    sampler : sampler
                });
            }
            if (defined(image.destroy)) {
                image.destroy();
            }

            imagery.projectedTextures[i] = texture;
        }
        imagery.projectedImages.length = 0;
        imagery.state = ImageryState.TEXTURE_LOADED;
    };

    function getSamplerKey(minificationFilter, magnificationFilter, maximumAnisotropy) {
        return minificationFilter + ':' + magnificationFilter + ':' + maximumAnisotropy;
    }

    ImageryLayer.prototype._finalizeReprojectTexture = function(context, texture) {
        var minificationFilter = this.minificationFilter;
        var magnificationFilter = this.magnificationFilter;
        var usesLinearTextureFilter = minificationFilter === TextureMinificationFilter.LINEAR && magnificationFilter === TextureMagnificationFilter.LINEAR;
        // Use mipmaps if this texture has power-of-two dimensions.
        // In addition, mipmaps are only generated if the texture filters are both LINEAR.
        if (usesLinearTextureFilter && !PixelFormat.isCompressedFormat(texture.pixelFormat) && CesiumMath.isPowerOfTwo(texture.width) && CesiumMath.isPowerOfTwo(texture.height)) {
            minificationFilter = TextureMinificationFilter.LINEAR_MIPMAP_LINEAR;
            var maximumSupportedAnisotropy = ContextLimits.maximumTextureFilterAnisotropy;
            var maximumAnisotropy = Math.min(maximumSupportedAnisotropy, defaultValue(this._maximumAnisotropy, maximumSupportedAnisotropy));
            var mipmapSamplerKey = getSamplerKey(minificationFilter, magnificationFilter, maximumAnisotropy);
            var mipmapSamplers = context.cache.imageryLayerMipmapSamplers;
            if (!defined(mipmapSamplers)) {
                mipmapSamplers = {};
                context.cache.imageryLayerMipmapSamplers = mipmapSamplers;
            }
            var mipmapSampler = mipmapSamplers[mipmapSamplerKey];
            if (!defined(mipmapSampler)) {
                mipmapSampler = mipmapSamplers[mipmapSamplerKey] = new Sampler({
                    wrapS : TextureWrap.CLAMP_TO_EDGE,
                    wrapT : TextureWrap.CLAMP_TO_EDGE,
                    minificationFilter : minificationFilter,
                    magnificationFilter : magnificationFilter,
                    maximumAnisotropy : maximumAnisotropy
                });
            }
            texture.generateMipmap(MipmapHint.NICEST);
            texture.sampler = mipmapSampler;
        } else {
            var nonMipmapSamplerKey = getSamplerKey(minificationFilter, magnificationFilter, 0);
            var nonMipmapSamplers = context.cache.imageryLayerNonMipmapSamplers;
            if (!defined(nonMipmapSamplers)) {
                nonMipmapSamplers = {};
                context.cache.imageryLayerNonMipmapSamplers = nonMipmapSamplers;
            }
            var nonMipmapSampler = nonMipmapSamplers[nonMipmapSamplerKey];
            if (!defined(nonMipmapSampler)) {
                nonMipmapSampler = nonMipmapSamplers[nonMipmapSamplerKey] = new Sampler({
                    wrapS : TextureWrap.CLAMP_TO_EDGE,
                    wrapT : TextureWrap.CLAMP_TO_EDGE,
                    minificationFilter : minificationFilter,
                    magnificationFilter : magnificationFilter
                });
            }
            texture.sampler = nonMipmapSampler;
        }
    };

    /**
     * Enqueues a command re-projecting a texture to a {@link GeographicProjection} on the next update, if necessary, and generate
     * mipmaps for the geographic texture.
     *
     * @private
     *
     * @param {FrameState} frameState The frameState.
     * @param {Imagery} imagery The imagery instance to reproject.
     * @param {Boolean} [needGeographicProjection=true] True to reproject to geographic, or false if Web Mercator is fine.
     */
    ImageryLayer.prototype._reprojectTexture = function(frameState, imagery, needGeographicProjection) {
        var texture = imagery.textureWebMercator || imagery.texture;
        var rectangle = imagery.rectangle;
        var context = frameState.context;

        needGeographicProjection = defaultValue(needGeographicProjection, true);

        // Reproject this texture if it is not already in a geographic projection and
        // the pixels are more than 1e-5 radians apart.  The pixel spacing cutoff
        // avoids precision problems in the reprojection transformation while making
        // no noticeable difference in the georeferencing of the image.
        if (needGeographicProjection &&
            !(this._imageryProvider.tilingScheme.projection instanceof GeographicProjection) &&
            rectangle.width / texture.width > 1e-5) {
                var that = this;
                imagery.addReference();
                var computeCommand = new ComputeCommand({
                    persists : true,
                    owner : this,
                    // Update render resources right before execution instead of now.
                    // This allows different ImageryLayers to share the same vao and buffers.
                    preExecute : function(command) {
                        reprojectToGeographic(command, context, texture, imagery.rectangle);
                    },
                    postExecute : function(outputTexture) {
                        imagery.texture = outputTexture;
                        that._finalizeReprojectTexture(context, outputTexture);
                        imagery.state = ImageryState.READY;
                        imagery.releaseReference();
                    }
                });
                this._reprojectComputeCommands.push(computeCommand);
        } else {
            if (needGeographicProjection) {
                imagery.texture = texture;
            }
            this._finalizeReprojectTexture(context, texture);
            imagery.state = ImageryState.READY;
        }
    };

    function MakeCommandOptions() {
        this.projectedCoordinates = undefined;
        this.shaderProgram = undefined;
        this.context = undefined;
        this.outputTexture = undefined;
        this.imagery = undefined;
        this.imageryLayer = undefined;
        this.vertexArray = undefined;
        this.projectedRectangle = undefined;
        this.projectedTexture = undefined;
        this.final = undefined;
    }

    var arbitraryReprojectAttributeIndices = {
        position : 0,
        projectedCoordinates : 1
    };

    var geographicCartographicScratch = new Cartographic();
    var projectedScratch = new Cartesian3();

    /**
     * Enqueues commands re-projecting multiple textures to a {@link GeographicProjection} on the next update
     * and generate mipmaps for the geographic texture.
     */
    ImageryLayer.prototype._multisourceReprojectTexture = function(frameState, imagery) {
        var projectedTextures = imagery.projectedTextures;
        var projectedRectangles = imagery.projectedRectangles;
        var projectedTexturesLength = projectedTextures.length;
        var someTexture = projectedTextures[0];

        var width = someTexture.width;
        var height = someTexture.height;

        var outputTexture = imagery.texture = new Texture({
            context : frameState.context,
            width : width,
            height : height,
            pixelFormat : someTexture.pixelFormat,
            pixelDatatype : someTexture.pixelDatatype,
            preMultiplyAlpha : someTexture.preMultiplyAlpha
        });

        // Allocate memory for the mipmaps.  Failure to do this before rendering
        // to the texture via the FBO, and calling generateMipmap later,
        // will result in the texture appearing blank.  I can't pretend to
        // understand exactly why this is.
        if (CesiumMath.isPowerOfTwo(width) && CesiumMath.isPowerOfTwo(height)) {
            outputTexture.generateMipmap(MipmapHint.NICEST);
        }
        var index;
        var w;
        var h;

        var projection = this._imageryProvider.tilingScheme.sourceProjection;
        var context = frameState.context;
        var verticesWidth = this._arbitraryReprojectionWidth;
        var contextCache = context.cache;

        var sampler = contextCache.imageryLayer_arbitraryReprojectionSampler;
        if (!defined(sampler)) {
            sampler = contextCache.imageryLayer_arbitraryReprojectionSampler = new Sampler({
                wrapS : TextureWrap.CLAMP_TO_EDGE,
                wrapT : TextureWrap.CLAMP_TO_EDGE,
                minificationFilter : TextureMinificationFilter.LINEAR,
                magnificationFilter : TextureMagnificationFilter.LINEAR
            });
        }

        var shaderProgram = contextCache.imageryLayer_arbitraryReprojectionShader;
        if (!defined(shaderProgram)) {
            shaderProgram = contextCache.imageryLayer_arbitraryReprojectionShader = ShaderProgram.fromCache({
                context : context,
                vertexShaderSource : ReprojectArbitraryVS,
                fragmentShaderSource : ReprojectArbitraryFS,
                attributeLocations : arbitraryReprojectAttributeIndices
            });
        }

        var cachedVertexArrayKey = 'imageryLayer_reproject' + verticesWidth + '_vertexArray';
        var vertexArray = contextCache[cachedVertexArrayKey];
        if (!defined(vertexArray)) {
            // Create reuseable position and index buffers
            var positions = new Float32Array(verticesWidth * verticesWidth * 2);
            index = 0;
            var widthIncrement = 1.0 / (verticesWidth - 1);
            var heightIncrement = 1.0 / (verticesWidth - 1);
            for (w = 0; w < verticesWidth; w++) {
                for (h = 0; h < verticesWidth; h++) {
                    positions[index++] = w * widthIncrement;
                    positions[index++] = h * heightIncrement;
                }
            }

            var positionsBuffer = Buffer.createVertexBuffer({
                context : context,
                typedArray : positions,
                usage : BufferUsage.STATIC_DRAW
            });

            var indexBuffer = Buffer.createIndexBuffer({
                context : context,
                typedArray : TerrainProvider.getRegularGridIndices(verticesWidth, verticesWidth),
                usage : BufferUsage.STATIC_DRAW,
                indexDatatype : IndexDatatype.UNSIGNED_SHORT
            });

            vertexArray = contextCache[cachedVertexArrayKey] = new VertexArray({
                context: context,
                attributes: [{
                    index: arbitraryReprojectAttributeIndices.position,
                    vertexBuffer: positionsBuffer,
                    componentsPerAttribute: 2
                }, {
                    index: arbitraryReprojectAttributeIndices.projectedCoordinates,
                    vertexBuffer : Buffer.createVertexBuffer({
                        context : context,
                        sizeInBytes : verticesWidth * verticesWidth * 2 * 4,
                        usage : BufferUsage.STREAM_DRAW
                    }),
                    componentsPerAttribute: 2
                }],
                indexBuffer: indexBuffer
            });
        }

        // For each vertex in the target grid, project into the projection
        var cartographicRectangle = imagery.rectangle;
        var south = cartographicRectangle.south;
        var west = cartographicRectangle.west;

        var unprojectedWidthIncrement = cartographicRectangle.width / (verticesWidth - 1);
        var unprojectedHeightIncrement = cartographicRectangle.height / (verticesWidth - 1);
        var geographicCartographic = geographicCartographicScratch;
        var projected = projectedScratch;

        var projectedCoordinates = new Float32Array(verticesWidth * verticesWidth * 2);
        index = 0;
        for (w = 0; w < verticesWidth; w++) {
            for (h = 0; h < verticesWidth; h++) {
                geographicCartographic.longitude = west + w * unprojectedWidthIncrement;
                geographicCartographic.latitude = south + h * unprojectedHeightIncrement;

                projection.project(geographicCartographic, projected);

                projectedCoordinates[index++] = projected.x;
                projectedCoordinates[index++] = projected.y;
            }
        }

        for (var i = 0; i < projectedTexturesLength; i++) {
            imagery.addReference();
            var projectedTexture = projectedTextures[i];
            projectedTexture.sampler = sampler;

            var makeCommandOptions = new MakeCommandOptions();
            makeCommandOptions.shaderProgram = shaderProgram;
            makeCommandOptions.projectedCoordinates = projectedCoordinates;
            makeCommandOptions.context = context;
            makeCommandOptions.outputTexture = outputTexture;
            makeCommandOptions.imagery = imagery;
            makeCommandOptions.imageryLayer = this;
            makeCommandOptions.vertexArray = vertexArray;
            makeCommandOptions.projectedTexture = projectedTexture;
            makeCommandOptions.projectedRectangle = projectedRectangles[i];
            makeCommandOptions.final = (i === projectedTexturesLength - 1);

            var computeCommand = makeCommand(makeCommandOptions);
            this._reprojectComputeCommands.push(computeCommand);
        }
    };

    function makeCommand(makeCommandOptions) {
        var imagery = makeCommandOptions.imagery;
        return new ComputeCommand({
            persists : true,
            owner : this,
            // Update render resources right before execution instead of now.
            // This allows different ImageryLayers to share the same vao and buffers.
            preExecute : function(command) {
                reprojectFromArbitrary(command, makeCommandOptions);
            },
            postExecute : function(outputTexture) {
                if (makeCommandOptions.final) {
                    var projectedTextures = imagery.projectedTextures;
                    var projectedTexturesLength = projectedTextures.length;
                    for (var i = 0; i < projectedTexturesLength; i++) {
                        projectedTextures[i].destroy();
                    }

                    makeCommandOptions.imageryLayer._finalizeReprojectTexture(makeCommandOptions.context, outputTexture);
                    imagery.state = ImageryState.READY;
                    imagery.projectedTextures.length = 0;
                }
                imagery.releaseReference();
            }
        });
    }

    var arbitraryUniformMap = {
        u_textureDimensions : function() {
            return this.textureDimensions;
        },
        u_texture : function() {
            return this.texture;
        },
        u_westSouthInverseWidthHeight : function() {
            return this.westSouthInverseWidthHeight;
        },
        westSouthInverseWidthHeight : new Cartesian4(),
        textureDimensions : new Cartesian2(),
        texture : undefined
    };

    function reprojectFromArbitrary(command, makeCommandOptions) {
        var vertexArray = makeCommandOptions.vertexArray;
        vertexArray.getAttribute(arbitraryReprojectAttributeIndices.projectedCoordinates).vertexBuffer.copyFromArrayView(makeCommandOptions.projectedCoordinates);

        var texture = makeCommandOptions.projectedTexture;
        var projectedRectangle = makeCommandOptions.projectedRectangle;

        arbitraryUniformMap.textureDimensions.x = texture.width;
        arbitraryUniformMap.textureDimensions.y = texture.height;
        arbitraryUniformMap.texture = texture;

        arbitraryUniformMap.westSouthInverseWidthHeight.x = projectedRectangle.west;
        arbitraryUniformMap.westSouthInverseWidthHeight.y = projectedRectangle.south;
        arbitraryUniformMap.westSouthInverseWidthHeight.z = 1.0 / projectedRectangle.width;
        arbitraryUniformMap.westSouthInverseWidthHeight.w = 1.0 / projectedRectangle.height;

        command.clear = false;
        command.shaderProgram = makeCommandOptions.shaderProgram;
        command.outputTexture = makeCommandOptions.outputTexture;
        command.uniformMap = arbitraryUniformMap;
        command.vertexArray = vertexArray;
    }

    /**
     * Updates frame state to execute any queued texture re-projections.
     *
     * @private
     *
     * @param {FrameState} frameState The frameState.
     */
    ImageryLayer.prototype.queueReprojectionCommands = function(frameState) {
        var computeCommands = this._reprojectComputeCommands;
        var length = computeCommands.length;
        for (var i = 0; i < length; ++i) {
            frameState.commandList.push(computeCommands[i]);
        }
        computeCommands.length = 0;
    };

    /**
     * Cancels re-projection commands queued for the next frame.
     *
     * @private
     */
    ImageryLayer.prototype.cancelReprojections = function() {
        this._reprojectComputeCommands.length = 0;
    };

    ImageryLayer.prototype.getImageryFromCache = function(x, y, level, imageryRectangle) {
        var cacheKey = getImageryCacheKey(x, y, level);
        var imagery = this._imageryCache[cacheKey];

        if (!defined(imagery)) {
            imagery = new Imagery(this, x, y, level, imageryRectangle);
            this._imageryCache[cacheKey] = imagery;
        }

        imagery.addReference();
        return imagery;
    };

    ImageryLayer.prototype.removeImageryFromCache = function(imagery) {
        var cacheKey = getImageryCacheKey(imagery.x, imagery.y, imagery.level);
        delete this._imageryCache[cacheKey];
    };

    function getImageryCacheKey(x, y, level) {
        return JSON.stringify([x, y, level]);
    }

    var uniformMap = {
        u_textureDimensions : function() {
            return this.textureDimensions;
        },
        u_texture : function() {
            return this.texture;
        },

        textureDimensions : new Cartesian2(),
        texture : undefined
    };

    var float32ArrayScratch = FeatureDetection.supportsTypedArrays() ? new Float32Array(2 * 64) : undefined;

    function reprojectToGeographic(command, context, texture, rectangle) {
        // This function has gone through a number of iterations, because GPUs are awesome.
        //
        // Originally, we had a very simple vertex shader and computed the Web Mercator texture coordinates
        // per-fragment in the fragment shader.  That worked well, except on mobile devices, because
        // fragment shaders have limited precision on many mobile devices.  The result was smearing artifacts
        // at medium zoom levels because different geographic texture coordinates would be reprojected to Web
        // Mercator as the same value.
        //
        // Our solution was to reproject to Web Mercator in the vertex shader instead of the fragment shader.
        // This required far more vertex data.  With fragment shader reprojection, we only needed a single quad.
        // But to achieve the same precision with vertex shader reprojection, we needed a vertex for each
        // output pixel.  So we used a grid of 256x256 vertices, because most of our imagery
        // tiles are 256x256.  Fortunately the grid could be created and uploaded to the GPU just once and
        // re-used for all reprojections, so the performance was virtually unchanged from our original fragment
        // shader approach.  See https://github.com/AnalyticalGraphicsInc/cesium/pull/714.
        //
        // Over a year later, we noticed (https://github.com/AnalyticalGraphicsInc/cesium/issues/2110)
        // that our reprojection code was creating a rare but severe artifact on some GPUs (Intel HD 4600
        // for one).  The problem was that the GLSL sin function on these GPUs had a discontinuity at fine scales in
        // a few places.
        //
        // We solved this by implementing a more reliable sin function based on the CORDIC algorithm
        // (https://github.com/AnalyticalGraphicsInc/cesium/pull/2111).  Even though this was a fair
        // amount of code to be executing per vertex, the performance seemed to be pretty good on most GPUs.
        // Unfortunately, on some GPUs, the performance was absolutely terrible
        // (https://github.com/AnalyticalGraphicsInc/cesium/issues/2258).
        //
        // So that brings us to our current solution, the one you see here.  Effectively, we compute the Web
        // Mercator texture coordinates on the CPU and store the T coordinate with each vertex (the S coordinate
        // is the same in Geographic and Web Mercator).  To make this faster, we reduced our reprojection mesh
        // to be only 2 vertices wide and 64 vertices high.  We should have reduced the width to 2 sooner,
        // because the extra vertices weren't buying us anything.  The height of 64 means we are technically
        // doing a slightly less accurate reprojection than we were before, but we can't see the difference
        // so it's worth the 4x speedup.

        var reproject = context.cache.imageryLayer_reproject;

        if (!defined(reproject)) {
            reproject = context.cache.imageryLayer_reproject = {
                vertexArray : undefined,
                shaderProgram : undefined,
                sampler : undefined,
                destroy : function() {
                    if (defined(this.framebuffer)) {
                        this.framebuffer.destroy();
                    }
                    if (defined(this.vertexArray)) {
                        this.vertexArray.destroy();
                    }
                    if (defined(this.shaderProgram)) {
                        this.shaderProgram.destroy();
                    }
                }
            };

            var positions = new Float32Array(2 * 64 * 2);
            var index = 0;
            for (var j = 0; j < 64; ++j) {
                var y = j / 63.0;
                positions[index++] = 0.0;
                positions[index++] = y;
                positions[index++] = 1.0;
                positions[index++] = y;
            }

            var reprojectAttributeIndices = {
                position : 0,
                webMercatorT : 1
            };

            var indices = TerrainProvider.getRegularGridIndices(2, 64);
            var indexBuffer = Buffer.createIndexBuffer({
                context : context,
                typedArray : indices,
                usage : BufferUsage.STATIC_DRAW,
                indexDatatype : IndexDatatype.UNSIGNED_SHORT
            });

            reproject.vertexArray = new VertexArray({
                context : context,
                attributes : [{
                    index : reprojectAttributeIndices.position,
                    vertexBuffer : Buffer.createVertexBuffer({
                        context : context,
                        typedArray : positions,
                        usage : BufferUsage.STATIC_DRAW
                    }),
                    componentsPerAttribute : 2
                },{
                    index : reprojectAttributeIndices.webMercatorT,
                    vertexBuffer : Buffer.createVertexBuffer({
                        context : context,
                        sizeInBytes : 64 * 2 * 4,
                        usage : BufferUsage.STREAM_DRAW
                    }),
                    componentsPerAttribute : 1
                }],
                indexBuffer : indexBuffer
            });

            var vs = new ShaderSource({
                sources : [ReprojectWebMercatorVS]
            });

            reproject.shaderProgram = ShaderProgram.fromCache({
                context : context,
                vertexShaderSource : vs,
                fragmentShaderSource : ReprojectWebMercatorFS,
                attributeLocations : reprojectAttributeIndices
            });

            reproject.sampler = new Sampler({
                wrapS : TextureWrap.CLAMP_TO_EDGE,
                wrapT : TextureWrap.CLAMP_TO_EDGE,
                minificationFilter : TextureMinificationFilter.LINEAR,
                magnificationFilter : TextureMagnificationFilter.LINEAR
            });
        }

        texture.sampler = reproject.sampler;

        var width = texture.width;
        var height = texture.height;

        uniformMap.textureDimensions.x = width;
        uniformMap.textureDimensions.y = height;
        uniformMap.texture = texture;

        var sinLatitude = Math.sin(rectangle.south);
        var southMercatorY = 0.5 * Math.log((1 + sinLatitude) / (1 - sinLatitude));

        sinLatitude = Math.sin(rectangle.north);
        var northMercatorY = 0.5 * Math.log((1 + sinLatitude) / (1 - sinLatitude));
        var oneOverMercatorHeight = 1.0 / (northMercatorY - southMercatorY);

        var outputTexture = new Texture({
            context : context,
            width : width,
            height : height,
            pixelFormat : texture.pixelFormat,
            pixelDatatype : texture.pixelDatatype,
            preMultiplyAlpha : texture.preMultiplyAlpha
        });

        // Allocate memory for the mipmaps.  Failure to do this before rendering
        // to the texture via the FBO, and calling generateMipmap later,
        // will result in the texture appearing blank.  I can't pretend to
        // understand exactly why this is.
        if (CesiumMath.isPowerOfTwo(width) && CesiumMath.isPowerOfTwo(height)) {
            outputTexture.generateMipmap(MipmapHint.NICEST);
        }

        var south = rectangle.south;
        var north = rectangle.north;

        var webMercatorT = float32ArrayScratch;

        var outputIndex = 0;
        for (var webMercatorTIndex = 0; webMercatorTIndex < 64; ++webMercatorTIndex) {
            var fraction = webMercatorTIndex / 63.0;
            var latitude = CesiumMath.lerp(south, north, fraction);
            sinLatitude = Math.sin(latitude);
            var mercatorY = 0.5 * Math.log((1.0 + sinLatitude) / (1.0 - sinLatitude));
            var mercatorFraction = (mercatorY - southMercatorY) * oneOverMercatorHeight;
            webMercatorT[outputIndex++] = mercatorFraction;
            webMercatorT[outputIndex++] = mercatorFraction;
        }

        reproject.vertexArray.getAttribute(1).vertexBuffer.copyFromArrayView(webMercatorT);

        command.shaderProgram = reproject.shaderProgram;
        command.outputTexture = outputTexture;
        command.uniformMap = uniformMap;
        command.vertexArray = reproject.vertexArray;
    }

    /**
     * Gets the level with the specified world coordinate spacing between texels, or less.
     *
     * @param {ImageryLayer} layer The imagery layer to use.
     * @param {Number} texelSpacing The texel spacing for which to find a corresponding level.
     * @param {Number} latitudeClosestToEquator The latitude closest to the equator that we're concerned with.
     * @returns {Number} The level with the specified texel spacing or less.
     */
    function getLevelWithMaximumTexelSpacing(layer, texelSpacing, latitudeClosestToEquator) {
        // PERFORMANCE_IDEA: factor out the stuff that doesn't change.
        var imageryProvider = layer._imageryProvider;
        var tilingScheme = imageryProvider.tilingScheme;
        var ellipsoid = tilingScheme.ellipsoid;
        var latitudeFactor = !(layer._imageryProvider.tilingScheme.projection instanceof GeographicProjection) ? Math.cos(latitudeClosestToEquator) : 1.0;
        var tilingSchemeRectangle = tilingScheme.rectangle;
        var levelZeroMaximumTexelSpacing = ellipsoid.maximumRadius * tilingSchemeRectangle.width * latitudeFactor / (imageryProvider.tileWidth * tilingScheme.getNumberOfXTilesAtLevel(0));

        var twoToTheLevelPower = levelZeroMaximumTexelSpacing / texelSpacing;
        var level = Math.log(twoToTheLevelPower) / Math.log(2);
        var rounded = Math.round(level);
        return rounded | 0;
    }
export default ImageryLayer;<|MERGE_RESOLUTION|>--- conflicted
+++ resolved
@@ -1,102 +1,7 @@
-<<<<<<< HEAD
-define([
-        '../Core/Cartesian2',
-        '../Core/Cartesian4',
-        '../Core/Cartesian3',
-        '../Core/Cartographic',
-        '../Core/defaultValue',
-        '../Core/defined',
-        '../Core/defineProperties',
-        '../Core/destroyObject',
-        '../Core/DeveloperError',
-        '../Core/FeatureDetection',
-        '../Core/GeographicProjection',
-        '../Core/GeographicTilingScheme',
-        '../Core/IndexDatatype',
-        '../Core/Math',
-        '../Core/oneTimeWarning',
-        '../Core/PixelFormat',
-        '../Core/Rectangle',
-        '../Core/Request',
-        '../Core/RequestState',
-        '../Core/RequestType',
-        '../Core/TerrainProvider',
-        '../Core/TileProviderError',
-        '../Core/WebMercatorProjection',
-        '../Core/WebMercatorTilingScheme',
-        '../Renderer/Buffer',
-        '../Renderer/BufferUsage',
-        '../Renderer/ComputeCommand',
-        '../Renderer/ContextLimits',
-        '../Renderer/MipmapHint',
-        '../Renderer/Sampler',
-        '../Renderer/ShaderProgram',
-        '../Renderer/ShaderSource',
-        '../Renderer/Texture',
-        '../Renderer/TextureMagnificationFilter',
-        '../Renderer/TextureMinificationFilter',
-        '../Renderer/TextureWrap',
-        '../Renderer/VertexArray',
-        '../Shaders/ReprojectWebMercatorFS',
-        '../Shaders/ReprojectWebMercatorVS',
-        '../Shaders/ReprojectArbitraryFS',
-        '../Shaders/ReprojectArbitraryVS',
-        '../ThirdParty/when',
-        './Imagery',
-        './ImagerySplitDirection',
-        './ImageryState',
-        './TileImagery'
-    ], function(
-        Cartesian2,
-        Cartesian4,
-        Cartesian3,
-        Cartographic,
-        defaultValue,
-        defined,
-        defineProperties,
-        destroyObject,
-        DeveloperError,
-        FeatureDetection,
-        GeographicProjection,
-        GeographicTilingScheme,
-        IndexDatatype,
-        CesiumMath,
-        oneTimeWarning,
-        PixelFormat,
-        Rectangle,
-        Request,
-        RequestState,
-        RequestType,
-        TerrainProvider,
-        TileProviderError,
-        WebMercatorProjection,
-        WebMercatorTilingScheme,
-        Buffer,
-        BufferUsage,
-        ComputeCommand,
-        ContextLimits,
-        MipmapHint,
-        Sampler,
-        ShaderProgram,
-        ShaderSource,
-        Texture,
-        TextureMagnificationFilter,
-        TextureMinificationFilter,
-        TextureWrap,
-        VertexArray,
-        ReprojectWebMercatorFS,
-        ReprojectWebMercatorVS,
-        ReprojectArbitraryFS,
-        ReprojectArbitraryVS,
-        when,
-        Imagery,
-        ImagerySplitDirection,
-        ImageryState,
-        TileImagery) {
-    'use strict';
-=======
 import Cartesian2 from '../Core/Cartesian2.js';
+import Cartesian3 from '../Core/Cartesian3.js';
 import Cartesian4 from '../Core/Cartesian4.js';
+import Cartographic from '../Core/Cartographic.js';
 import defaultValue from '../Core/defaultValue.js';
 import defined from '../Core/defined.js';
 import defineProperties from '../Core/defineProperties.js';
@@ -106,6 +11,7 @@
 import GeographicProjection from '../Core/GeographicProjection.js';
 import IndexDatatype from '../Core/IndexDatatype.js';
 import CesiumMath from '../Core/Math.js';
+import oneTimeWarning from '../Core/oneTimeWarning.js';
 import PixelFormat from '../Core/PixelFormat.js';
 import Rectangle from '../Core/Rectangle.js';
 import Request from '../Core/Request.js';
@@ -129,12 +35,13 @@
 import VertexArray from '../Renderer/VertexArray.js';
 import ReprojectWebMercatorFS from '../Shaders/ReprojectWebMercatorFS.js';
 import ReprojectWebMercatorVS from '../Shaders/ReprojectWebMercatorVS.js';
+import ReprojectArbitraryVS from '../Shaders/ReprojectArbitraryVS.js';
+import ReprojectArbitraryFS from '../Shaders/ReprojectArbitraryFS.js';
 import when from '../ThirdParty/when.js';
 import Imagery from './Imagery.js';
 import ImagerySplitDirection from './ImagerySplitDirection.js';
 import ImageryState from './ImageryState.js';
 import TileImagery from './TileImagery.js';
->>>>>>> 1375c71d
 
     /**
      * An imagery layer that displays tiled image data from a single imagery provider
