/*global define*/
define([
        '../Core/AssociativeArray',
        '../Core/Cartesian3',
        '../Core/defined',
        '../Core/destroyObject',
        '../Core/DeveloperError',
<<<<<<< HEAD
        '../Core/Math',
        '../Core/Matrix3',
        '../Core/Matrix4',
        '../Core/Quaternion',
        '../Core/Transforms',
        '../Scene/DistanceDisplayCondition',
=======
        '../Core/Matrix4',
>>>>>>> dc514fdc
        '../Scene/Model',
        '../Scene/ModelAnimationLoop',
        './Property'
    ], function(
        AssociativeArray,
        Cartesian3,
        defined,
        destroyObject,
        DeveloperError,
<<<<<<< HEAD
        CesiumMath,
        Matrix3,
        Matrix4,
        Quaternion,
        Transforms,
        DistanceDisplayCondition,
=======
        Matrix4,
>>>>>>> dc514fdc
        Model,
        ModelAnimationLoop,
        Property) {
    "use strict";

    var defaultScale = 1.0;
    var defaultMinimumPixelSize = 0.0;

    /**
     * A {@link Visualizer} which maps {@link Entity#model} to a {@link Model}.
     * @alias ModelVisualizer
     * @constructor
     *
     * @param {Scene} scene The scene the primitives will be rendered in.
     * @param {EntityCollection} entityCollection The entityCollection to visualize.
     */
    var ModelVisualizer = function(scene, entityCollection) {
        //>>includeStart('debug', pragmas.debug);
        if (!defined(scene)) {
            throw new DeveloperError('scene is required.');
        }
        if (!defined(entityCollection)) {
            throw new DeveloperError('entityCollection is required.');
        }
        //>>includeEnd('debug');

        entityCollection.collectionChanged.addEventListener(ModelVisualizer.prototype._onCollectionChanged, this);

        this._scene = scene;
        this._primitives = scene.primitives;
        this._entityCollection = entityCollection;
        this._modelHash = {};
        this._entitiesToVisualize = new AssociativeArray();
        this._modelMatrixScratch = new Matrix4();
        this._onCollectionChanged(entityCollection, entityCollection.entities, [], []);
    };

    /**
     * Updates models created this visualizer to match their
     * Entity counterpart at the given time.
     *
     * @param {JulianDate} time The time to update to.
     * @returns {Boolean} This function always returns true.
     */
    ModelVisualizer.prototype.update = function(time) {
        //>>includeStart('debug', pragmas.debug);
        if (!defined(time)) {
            throw new DeveloperError('time is required.');
        }
        //>>includeEnd('debug');

        var context = this._scene.context;
        var entities = this._entitiesToVisualize.values;
        var modelHash = this._modelHash;
        var primitives = this._primitives;
        var scene = this._scene;

        for (var i = 0, len = entities.length; i < len; i++) {
            var entity = entities[i];
            var modelGraphics = entity._model;

            var uri;
            var modelData = modelHash[entity.id];
            var show = entity.isAvailable(time) && Property.getValueOrDefault(modelGraphics._show, time, true);

            var modelMatrix;
            if (show) {
                modelMatrix = entity._getModelMatrix(time, this._modelMatrixScratch);
                uri = Property.getValueOrUndefined(modelGraphics._uri, time);
                show = defined(modelMatrix) && defined(uri);
            }

            if (!show) {
                if (defined(modelData)) {
                    modelData.modelPrimitive.show = false;
                }
                continue;
            }

            var model = defined(modelData) ? modelData.modelPrimitive : undefined;
            if (!defined(model) || uri !== modelData.uri) {
                if (defined(model)) {
                    primitives.removeAndDestroy(model);
                    delete modelHash[entity.id];
                }
                model = Model.fromGltf({
                    url : uri,
                    displayCondition : new DistanceDisplayCondition(0, 1000.0),
                    loadOnlyIfDisplayCondition : true
                });

                model.readyToRender.addEventListener(readyToRender, this);

                model.id = entity;
                primitives.add(model);

                modelData = {
                    modelPrimitive : model,
                    uri : uri
                };
                modelHash[entity.id] = modelData;
            }

            model.show = true;
            model.scale = Property.getValueOrDefault(modelGraphics._scale, time, defaultScale);
            model.minimumPixelSize = Property.getValueOrDefault(modelGraphics._minimumPixelSize, time, defaultMinimumPixelSize);
<<<<<<< HEAD

            orientation = Property.getValueOrUndefined(entity._orientation, time, orientation);
            if (!Cartesian3.equals(position, modelData.position) || !Quaternion.equals(orientation, modelData.orientation)) {
                if (!defined(orientation)) {
//                    Transforms.eastNorthUpToFixedFrame(position, scene.globe.ellipsoid, model.modelMatrix);
                    Transforms.northEastDownToFixedFrame(position, scene.globe.ellipsoid, model.modelMatrix);
                    Matrix4.multiplyByMatrix3(model.modelMatrix, Matrix3.fromRotationZ(CesiumMath.toRadians(90.0)), model.modelMatrix);
                } else {
//                    Matrix4.fromRotationTranslation(Matrix3.fromQuaternion(orientation, matrix3Scratch), position, model.modelMatrix);
                }
                modelData.position = Cartesian3.clone(position, modelData.position);
                modelData.orientation = Quaternion.clone(orientation, modelData.orientation);
            }
=======
            model.modelMatrix = Matrix4.clone(modelMatrix, model.modelMatrix);
>>>>>>> dc514fdc
        }
        return true;
    };

    /**
     * Returns true if this object was destroyed; otherwise, false.
     *
     * @returns {Boolean} True if this object was destroyed; otherwise, false.
     */
    ModelVisualizer.prototype.isDestroyed = function() {
        return false;
    };

    /**
     * Removes and destroys all primitives created by this instance.
     */
    ModelVisualizer.prototype.destroy = function() {
        this._entityCollection.collectionChanged.removeEventListener(ModelVisualizer.prototype._onCollectionChanged, this);
        var entities = this._entitiesToVisualize.values;
        var modelHash = this._modelHash;
        var primitives = this._primitives;
        for (var i = entities.length - 1; i > -1; i--) {
            removeModel(this, entities[i], modelHash, primitives);
        }
        return destroyObject(this);
    };

    /**
     * @private
     */
    ModelVisualizer.prototype._onCollectionChanged = function(entityCollection, added, removed, changed) {
        var i;
        var entity;
        var entities = this._entitiesToVisualize;
        var modelHash = this._modelHash;
        var primitives = this._primitives;

        for (i = added.length - 1; i > -1; i--) {
            entity = added[i];
            if (defined(entity._model) && defined(entity._position)) {
                entities.set(entity.id, entity);
            }
        }

        for (i = changed.length - 1; i > -1; i--) {
            entity = changed[i];
            if (defined(entity._model) && defined(entity._position)) {
                entities.set(entity.id, entity);
            } else {
                removeModel(this, entity, modelHash, primitives);
                entities.remove(entity.id);
            }
        }

        for (i = removed.length - 1; i > -1; i--) {
            entity = removed[i];
            removeModel(this, entity, modelHash, primitives);
            entities.remove(entity.id);
        }
    };

    function removeModel(visualizer, entity, modelHash, primitives) {
        var modelData = modelHash[entity.id];
        if (defined(modelData)) {
            var model = modelData.modelPrimitive;
            model.readyToRender.removeEventListener(readyToRender, visualizer);
            primitives.removeAndDestroy(model);
            delete modelHash[entity.id];
        }
    }

    function readyToRender(model) {
        model.activeAnimations.addAll({
            loop : ModelAnimationLoop.REPEAT
        });
    }
    return ModelVisualizer;
});<|MERGE_RESOLUTION|>--- conflicted
+++ resolved
@@ -5,16 +5,11 @@
         '../Core/defined',
         '../Core/destroyObject',
         '../Core/DeveloperError',
-<<<<<<< HEAD
         '../Core/Math',
         '../Core/Matrix3',
         '../Core/Matrix4',
-        '../Core/Quaternion',
         '../Core/Transforms',
         '../Scene/DistanceDisplayCondition',
-=======
-        '../Core/Matrix4',
->>>>>>> dc514fdc
         '../Scene/Model',
         '../Scene/ModelAnimationLoop',
         './Property'
@@ -24,16 +19,11 @@
         defined,
         destroyObject,
         DeveloperError,
-<<<<<<< HEAD
         CesiumMath,
         Matrix3,
         Matrix4,
-        Quaternion,
         Transforms,
         DistanceDisplayCondition,
-=======
-        Matrix4,
->>>>>>> dc514fdc
         Model,
         ModelAnimationLoop,
         Property) {
@@ -140,23 +130,12 @@
             model.show = true;
             model.scale = Property.getValueOrDefault(modelGraphics._scale, time, defaultScale);
             model.minimumPixelSize = Property.getValueOrDefault(modelGraphics._minimumPixelSize, time, defaultMinimumPixelSize);
-<<<<<<< HEAD
-
-            orientation = Property.getValueOrUndefined(entity._orientation, time, orientation);
-            if (!Cartesian3.equals(position, modelData.position) || !Quaternion.equals(orientation, modelData.orientation)) {
-                if (!defined(orientation)) {
-//                    Transforms.eastNorthUpToFixedFrame(position, scene.globe.ellipsoid, model.modelMatrix);
-                    Transforms.northEastDownToFixedFrame(position, scene.globe.ellipsoid, model.modelMatrix);
-                    Matrix4.multiplyByMatrix3(model.modelMatrix, Matrix3.fromRotationZ(CesiumMath.toRadians(90.0)), model.modelMatrix);
-                } else {
-//                    Matrix4.fromRotationTranslation(Matrix3.fromQuaternion(orientation, matrix3Scratch), position, model.modelMatrix);
-                }
-                modelData.position = Cartesian3.clone(position, modelData.position);
-                modelData.orientation = Quaternion.clone(orientation, modelData.orientation);
-            }
-=======
             model.modelMatrix = Matrix4.clone(modelMatrix, model.modelMatrix);
->>>>>>> dc514fdc
+
+// TODO: remove
+            Transforms.northEastDownToFixedFrame(entity.position.getValue(time), scene.globe.ellipsoid, model.modelMatrix);
+            Matrix4.multiplyByMatrix3(model.modelMatrix, Matrix3.fromRotationZ(CesiumMath.toRadians(90.0)), model.modelMatrix);
+//
         }
         return true;
     };
