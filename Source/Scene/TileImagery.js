/*global define*/
define([
        '../Core/defined',
        './ImageryState'
    ], function(
        defined,
        ImageryState) {
    'use strict';

    /**
     * The assocation between a terrain tile and an imagery tile.
     *
     * @alias TileImagery
     * @private
     *
     * @param {Imagery} imagery The imagery tile.
     * @param {Cartesian4} textureCoordinateRectangle The texture rectangle of the tile that is covered
     *        by the imagery, where X=west, Y=south, Z=east, W=north.
     * @param {Boolean} useWebMercatorT true to use the Web Mercator texture coordinates for this imagery tile.
     */
    function TileImagery(imagery, textureCoordinateRectangle, useWebMercatorT) {
        this.readyImagery = undefined;
        this.loadingImagery = imagery;
        this.textureCoordinateRectangle = textureCoordinateRectangle;
        this.textureTranslationAndScale = undefined;
        this.useWebMercatorT = useWebMercatorT;
    }

    /**
     * Frees the resources held by this instance.
     */
    TileImagery.prototype.freeResources = function() {
        if (defined(this.readyImagery)) {
            this.readyImagery.releaseReference();
        }

        if (defined(this.loadingImagery)) {
            this.loadingImagery.releaseReference();
        }
    };

    /**
     * Processes the load state machine for this instance.
     *
     * @param {Tile} tile The tile to which this instance belongs.
     * @param {FrameState} frameState The frameState.
     * @returns {Boolean} True if this instance is done loading; otherwise, false.
     */
    TileImagery.prototype.processStateMachine = function(tile, frameState) {
        var loadingImagery = this.loadingImagery;
        var imageryLayer = loadingImagery.imageryLayer;

<<<<<<< HEAD
        loadingImagery.processStateMachine(frameState, tile._distance);
=======
        loadingImagery.processStateMachine(frameState, !this.useWebMercatorT);
>>>>>>> 7f4970b8

        if (loadingImagery.state === ImageryState.READY) {
            if (defined(this.readyImagery)) {
                this.readyImagery.releaseReference();
            }
            this.readyImagery = this.loadingImagery;
            this.loadingImagery = undefined;
            this.textureTranslationAndScale = imageryLayer._calculateTextureTranslationAndScale(tile, this);
            return true; // done loading
        }

        // Find some ancestor imagery we can use while this imagery is still loading.
        var ancestor = loadingImagery.parent;
        var closestAncestorThatNeedsLoading;
        while (defined(ancestor) && ancestor.state !== ImageryState.READY) {
            if (ancestor.state !== ImageryState.FAILED && ancestor.state !== ImageryState.INVALID) {
                // ancestor is still loading
                closestAncestorThatNeedsLoading = closestAncestorThatNeedsLoading || ancestor;
            }
            ancestor = ancestor.parent;
        }

        if (this.readyImagery !== ancestor) {
            if (defined(this.readyImagery)) {
                this.readyImagery.releaseReference();
            }

            this.readyImagery = ancestor;

            if (defined(ancestor)) {
                ancestor.addReference();
                this.textureTranslationAndScale = imageryLayer._calculateTextureTranslationAndScale(tile, this);
            }
        }

        if (loadingImagery.state === ImageryState.FAILED || loadingImagery.state === ImageryState.INVALID) {
            // The imagery tile is failed or invalid, so we'd like to use an ancestor instead.
            if (defined(closestAncestorThatNeedsLoading)) {
                // Push the ancestor's load process along a bit.  This is necessary because some ancestor imagery
                // tiles may not be attached directly to a terrain tile.  Such tiles will never load if
                // we don't do it here.
<<<<<<< HEAD
                closestAncestorThatNeedsLoading.processStateMachine(frameState, tile._distance);
=======
                closestAncestorThatNeedsLoading.processStateMachine(frameState, !this.useWebMercatorT);
>>>>>>> 7f4970b8
                return false; // not done loading
            } else {
                // This imagery tile is failed or invalid, and we have the "best available" substitute.
                return true; // done loading
            }
        }

        return false; // not done loading
    };

    return TileImagery;
});<|MERGE_RESOLUTION|>--- conflicted
+++ resolved
@@ -50,11 +50,7 @@
         var loadingImagery = this.loadingImagery;
         var imageryLayer = loadingImagery.imageryLayer;
 
-<<<<<<< HEAD
-        loadingImagery.processStateMachine(frameState, tile._distance);
-=======
-        loadingImagery.processStateMachine(frameState, !this.useWebMercatorT);
->>>>>>> 7f4970b8
+        loadingImagery.processStateMachine(frameState, !this.useWebMercatorT, tile._distance);
 
         if (loadingImagery.state === ImageryState.READY) {
             if (defined(this.readyImagery)) {
@@ -96,11 +92,7 @@
                 // Push the ancestor's load process along a bit.  This is necessary because some ancestor imagery
                 // tiles may not be attached directly to a terrain tile.  Such tiles will never load if
                 // we don't do it here.
-<<<<<<< HEAD
-                closestAncestorThatNeedsLoading.processStateMachine(frameState, tile._distance);
-=======
-                closestAncestorThatNeedsLoading.processStateMachine(frameState, !this.useWebMercatorT);
->>>>>>> 7f4970b8
+                closestAncestorThatNeedsLoading.processStateMachine(frameState, !this.useWebMercatorT, tile._distance);
                 return false; // not done loading
             } else {
                 // This imagery tile is failed or invalid, and we have the "best available" substitute.
