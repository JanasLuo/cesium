--- conflicted
+++ resolved
@@ -8,7 +8,10 @@
         '../Core/deprecationWarning',
         '../Core/DeveloperError',
         '../Core/Event',
-<<<<<<< HEAD
+        '../Core/Matrix3',
+        '../Core/Matrix4',
+        '../Core/Quaternion',
+        '../Core/Transforms',
         './BillboardGraphics',
         './BoxGraphics',
         './CorridorGraphics',
@@ -21,17 +24,10 @@
         './PointGraphics',
         './PolygonGraphics',
         './PolylineGraphics',
+        './Property',
+        './PropertyHelper',
         './RectangleGraphics',
-        './WallGraphics',
-        './PropertyHelper'
-=======
-        '../Core/Matrix3',
-        '../Core/Matrix4',
-        '../Core/Quaternion',
-        '../Core/Transforms',
-        './createPropertyDescriptor',
-        './Property'
->>>>>>> 48b76c2e
+        './WallGraphics'
     ], function(
         Cartesian3,
         createGuid,
@@ -41,7 +37,10 @@
         deprecationWarning,
         DeveloperError,
         Event,
-<<<<<<< HEAD
+        Matrix3,
+        Matrix4,
+        Quaternion,
+        Transforms,
         BillboardGraphics,
         BoxGraphics,
         CorridorGraphics,
@@ -54,17 +53,10 @@
         PointGraphics,
         PolygonGraphics,
         PolylineGraphics,
+        Property,
+        PropertyHelper,
         RectangleGraphics,
-        WallGraphics,
-        PropertyHelper) {
-=======
-        Matrix3,
-        Matrix4,
-        Quaternion,
-        Transforms,
-        createPropertyDescriptor,
-        Property) {
->>>>>>> 48b76c2e
+        WallGraphics) {
     "use strict";
 
     /**
