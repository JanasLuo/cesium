/*global define*/
define([
        '../Core/TimeInterval',
        '../Core/defaultValue',
        '../Core/defined',
        './CzmlBoolean',
        './CzmlNumber',
        './CzmlColor',
        './processPacketData',
        './DynamicMaterialProperty'
       ], function(
         TimeInterval,
         defaultValue,
         defined,
         CzmlBoolean,
         CzmlNumber,
         CzmlColor,
         processPacketData,
         DynamicMaterialProperty) {
    "use strict";

    /**
     * Represents a time-dynamic cone, typically used in conjunction with DynamicConeVisualizer and
     * DynamicObjectCollection to visualize CZML.
     *
     * @alias DynamicCone
     * @constructor
     *
     * @see DynamicObject
     * @see DynamicProperty
     * @see DynamicObjectCollection
     * @see DynamicConeVisualizer
     * @see VisualizerCollection
     * @see ComplexConicSensor
     * @see CzmlDefaults
     */
    var DynamicCone = function() {
        /**
         * A DynamicProperty of type CzmlNumber which determines the cone's minimum clock-angle.
         * @type {DynamicProperty}
         * @default undefined
         */
        this.minimumClockAngle = undefined;
        /**
         * A DynamicProperty of type CzmlNumber which determines the cone's maximum clock-angle.
         * @type {DynamicProperty}
         * @default undefined
         */
        this.maximumClockAngle = undefined;
        /**
         * A DynamicProperty of type CzmlNumber which determines the cone's inner half-angle.
         * @type {DynamicProperty}
         * @default undefined
         */
        this.innerHalfAngle = undefined;
        /**
         * A DynamicProperty of type CzmlNumber which determines the cone's outer half-angle.
         * @type {DynamicProperty}
         * @default undefined
         */
        this.outerHalfAngle = undefined;
        /**
         * A DynamicMaterialProperty which determines the cone's cap material.
         * @type {DynamicMaterialProperty}
         * @default undefined
         */
        this.capMaterial = undefined;
        /**
         * A DynamicMaterialProperty which determines the cone's inner material.
         * @type {DynamicMaterialProperty}
         * @default undefined
         */
        this.innerMaterial = undefined;
        /**
         * A DynamicMaterialProperty which determines the cone's outer material.
         * @type {DynamicMaterialProperty}
         * @default undefined
         */
        this.outerMaterial = undefined;
        /**
         * A DynamicMaterialProperty which determines the cone's silhouette material.
         * @type {DynamicMaterialProperty}
         * @default undefined
         */
        this.silhouetteMaterial = undefined;
        /**
         * A DynamicProperty of type CzmlColor which determines the color of the line formed by the intersection of the cone and other central bodies.
         * @type {DynamicProperty}
         * @default undefined
         */
        this.intersectionColor = undefined;
        /**
         * A DynamicProperty of type CzmlNumber which determines the approximate pixel width of the line formed by the intersection of the cone and other central bodies.
         * @type {DynamicProperty}
         * @default undefined
         */
        this.intersectionWidth = undefined;
        /**
         * A DynamicProperty of type CzmlBoolean which determines the cone's intersection visibility
         * @type {DynamicProperty}
         * @default undefined
         */
        this.showIntersection = undefined;
        /**
         * A DynamicProperty of type CzmlNumber which determines the cone's radius.
         * @type {DynamicProperty}
         * @default undefined
         */
        this.radius = undefined;
        /**
         * A DynamicProperty of type CzmlBoolean which determines the cone's visibility
         * @type {DynamicProperty}
         * @default undefined
         */
        this.show = undefined;
    };

    /**
     * Processes a single CZML packet and merges its data into the provided DynamicObject's cone.
     * If the DynamicObject does not have a cone, one is created.  This method is not
     * normally called directly, but is part of the array of CZML processing functions that is
     * passed into the DynamicObjectCollection constructor.
     *
     * @param {DynamicObject} dynamicObject The DynamicObject which will contain the cone data.
     * @param {Object} packet The CZML packet to process.
     * @returns {Boolean} true if any new properties were created while processing the packet, false otherwise.
     *
     * @see DynamicObject
     * @see DynamicProperty
     * @see DynamicObjectCollection
     * @see CzmlDefaults#updaters
     */
    DynamicCone.processCzmlPacket = function(dynamicObject, packet, dynamicObjectCollection, sourceUri) {
        var coneData = packet.cone;
        if (!defined(coneData)) {
            return false;
        }

<<<<<<< HEAD
=======
        var coneUpdated = false;
        var cone = dynamicObject.cone;
        coneUpdated = !defined(cone);
        if (coneUpdated) {
            dynamicObject.cone = cone = new DynamicCone();
        }

>>>>>>> 31760574
        var interval = coneData.interval;
        if (defined(interval)) {
            interval = TimeInterval.fromIso8601(interval);
        }

<<<<<<< HEAD
        var cone = dynamicObject.cone;
        var coneUpdated = typeof cone === 'undefined';
        if (coneUpdated) {
            dynamicObject.cone = cone = new DynamicCone();
        }

        coneUpdated = processPacketData(CzmlBoolean, cone, 'show', coneData.show, interval, sourceUri) || coneUpdated;
        coneUpdated = processPacketData(CzmlNumber, cone, 'radius', coneData.radius, interval, sourceUri) || coneUpdated;
        coneUpdated = processPacketData(CzmlBoolean, cone, 'showIntersection', coneData.showIntersection, interval, sourceUri) || coneUpdated;
        coneUpdated = processPacketData(CzmlColor, cone, 'intersectionColor', coneData.intersectionColor, interval, sourceUri) || coneUpdated;
        coneUpdated = processPacketData(CzmlNumber, cone, 'intersectionWidth', coneData.intersectionWidth, interval, sourceUri) || coneUpdated;
        coneUpdated = processPacketData(CzmlNumber, cone, 'innerHalfAngle', coneData.innerHalfAngle, interval, sourceUri) || coneUpdated;
        coneUpdated = processPacketData(CzmlNumber, cone, 'outerHalfAngle', coneData.outerHalfAngle, interval, sourceUri) || coneUpdated;
        coneUpdated = processPacketData(CzmlNumber, cone, 'minimumClockAngle', coneData.minimumClockAngle, interval, sourceUri) || coneUpdated;
        coneUpdated = processPacketData(CzmlNumber, cone, 'maximumClockAngle', coneData.maximumClockAngle, interval, sourceUri) || coneUpdated;
=======
        if (defined(coneData.show)) {
            var show = cone.show;
            if (!defined(show)) {
                cone.show = show = new DynamicProperty(CzmlBoolean);
                coneUpdated = true;
            }
            show.processCzmlIntervals(coneData.show, interval);
        }

        if (defined(coneData.innerHalfAngle)) {
            var innerHalfAngle = cone.innerHalfAngle;
            if (!defined(innerHalfAngle)) {
                cone.innerHalfAngle = innerHalfAngle = new DynamicProperty(CzmlNumber);
                coneUpdated = true;
            }
            innerHalfAngle.processCzmlIntervals(coneData.innerHalfAngle, interval);
        }

        if (defined(coneData.outerHalfAngle)) {
            var outerHalfAngle = cone.outerHalfAngle;
            if (!defined(outerHalfAngle)) {
                cone.outerHalfAngle = outerHalfAngle = new DynamicProperty(CzmlNumber);
                coneUpdated = true;
            }
            outerHalfAngle.processCzmlIntervals(coneData.outerHalfAngle, interval);
        }

        if (defined(coneData.minimumClockAngle)) {
            var minimumClockAngle = cone.minimumClockAngle;
            if (!defined(minimumClockAngle)) {
                cone.minimumClockAngle = minimumClockAngle = new DynamicProperty(CzmlNumber);
                coneUpdated = true;
            }
            minimumClockAngle.processCzmlIntervals(coneData.minimumClockAngle, interval);
        }

        if (defined(coneData.maximumClockAngle)) {
            var maximumClockAngle = cone.maximumClockAngle;
            if (!defined(maximumClockAngle)) {
                cone.maximumClockAngle = maximumClockAngle = new DynamicProperty(CzmlNumber);
                coneUpdated = true;
            }
            maximumClockAngle.processCzmlIntervals(coneData.maximumClockAngle, interval);
        }

        if (defined(coneData.radius)) {
            var radius = cone.radius;
            if (!defined(radius)) {
                cone.radius = radius = new DynamicProperty(CzmlNumber);
                coneUpdated = true;
            }
            radius.processCzmlIntervals(coneData.radius, interval);
        }

        if (defined(coneData.showIntersection)) {
            var showIntersection = cone.showIntersection;
            if (!defined(showIntersection)) {
                cone.showIntersection = showIntersection = new DynamicProperty(CzmlBoolean);
                coneUpdated = true;
            }
            showIntersection.processCzmlIntervals(coneData.showIntersection, interval);
        }

        if (defined(coneData.intersectionColor)) {
            var intersectionColor = cone.intersectionColor;
            if (!defined(intersectionColor)) {
                cone.intersectionColor = intersectionColor = new DynamicProperty(CzmlColor);
                coneUpdated = true;
            }
            intersectionColor.processCzmlIntervals(coneData.intersectionColor, interval);
        }

        if (defined(coneData.intersectionWidth)) {
            var intersectionWidth = cone.intersectionWidth;
            if (!defined(intersectionWidth)) {
                cone.intersectionWidth = intersectionWidth = new DynamicProperty(CzmlNumber);
                coneUpdated = true;
            }
            intersectionWidth.processCzmlIntervals(coneData.intersectionWidth, interval);
        }
>>>>>>> 31760574

        if (defined(coneData.capMaterial)) {
            var capMaterial = cone.capMaterial;
            if (!defined(capMaterial)) {
                cone.capMaterial = capMaterial = new DynamicMaterialProperty();
                coneUpdated = true;
            }
            capMaterial.processCzmlIntervals(coneData.capMaterial, interval);
        }

        if (defined(coneData.innerMaterial)) {
            var innerMaterial = cone.innerMaterial;
            if (!defined(innerMaterial)) {
                cone.innerMaterial = innerMaterial = new DynamicMaterialProperty();
                coneUpdated = true;
            }
            innerMaterial.processCzmlIntervals(coneData.innerMaterial, interval);
        }

        if (defined(coneData.outerMaterial)) {
            var outerMaterial = cone.outerMaterial;
            if (!defined(outerMaterial)) {
                cone.outerMaterial = outerMaterial = new DynamicMaterialProperty();
                coneUpdated = true;
            }
            outerMaterial.processCzmlIntervals(coneData.outerMaterial, interval);
        }

        if (defined(coneData.silhouetteMaterial)) {
            var silhouetteMaterial = cone.silhouetteMaterial;
            if (!defined(silhouetteMaterial)) {
                cone.silhouetteMaterial = silhouetteMaterial = new DynamicMaterialProperty();
                coneUpdated = true;
            }
            silhouetteMaterial.processCzmlIntervals(coneData.silhouetteMaterial, interval);
        }

        return coneUpdated;
    };

    /**
     * Given two DynamicObjects, takes the cone properties from the second
     * and assigns them to the first, assuming such a property did not already exist.
     * This method is not normally called directly, but is part of the array of CZML processing
     * functions that is passed into the CompositeDynamicObjectCollection constructor.
     *
     * @param {DynamicObject} targetObject The DynamicObject which will have properties merged onto it.
     * @param {DynamicObject} objectToMerge The DynamicObject containing properties to be merged.
     *
     * @see CzmlDefaults
     */
    DynamicCone.mergeProperties = function(targetObject, objectToMerge) {
        var coneToMerge = objectToMerge.cone;
        if (defined(coneToMerge)) {

            var targetCone = targetObject.cone;
            if (!defined(targetCone)) {
                targetObject.cone = targetCone = new DynamicCone();
            }

            targetCone.show = defaultValue(targetCone.show, coneToMerge.show);
            targetCone.innerHalfAngle = defaultValue(targetCone.innerHalfAngle, coneToMerge.innerHalfAngle);
            targetCone.outerHalfAngle = defaultValue(targetCone.outerHalfAngle, coneToMerge.outerHalfAngle);
            targetCone.minimumClockAngle = defaultValue(targetCone.minimumClockAngle, coneToMerge.minimumClockAngle);
            targetCone.maximumClockAngle = defaultValue(targetCone.maximumClockAngle, coneToMerge.maximumClockAngle);
            targetCone.radius = defaultValue(targetCone.radius, coneToMerge.radius);
            targetCone.showIntersection = defaultValue(targetCone.showIntersection, coneToMerge.showIntersection);
            targetCone.intersectionColor = defaultValue(targetCone.intersectionColor, coneToMerge.intersectionColor);
            targetCone.intersectionWidth = defaultValue(targetCone.intersectionWidth, coneToMerge.intersectionWidth);
            targetCone.capMaterial = defaultValue(targetCone.capMaterial, coneToMerge.capMaterial);
            targetCone.innerMaterial = defaultValue(targetCone.innerMaterial, coneToMerge.innerMaterial);
            targetCone.outerMaterial = defaultValue(targetCone.outerMaterial, coneToMerge.outerMaterial);
            targetCone.silhouetteMaterial = defaultValue(targetCone.silhouetteMaterial, coneToMerge.silhouetteMaterial);
        }
    };

    /**
     * Given a DynamicObject, undefines the cone associated with it.
     * This method is not normally called directly, but is part of the array of CZML processing
     * functions that is passed into the CompositeDynamicObjectCollection constructor.
     *
     * @param {DynamicObject} dynamicObject The DynamicObject to remove the cone from.
     *
     * @see CzmlDefaults
     */
    DynamicCone.undefineProperties = function(dynamicObject) {
        dynamicObject.cone = undefined;
    };

    return DynamicCone;
});<|MERGE_RESOLUTION|>--- conflicted
+++ resolved
@@ -136,22 +136,11 @@
             return false;
         }
 
-<<<<<<< HEAD
-=======
-        var coneUpdated = false;
-        var cone = dynamicObject.cone;
-        coneUpdated = !defined(cone);
-        if (coneUpdated) {
-            dynamicObject.cone = cone = new DynamicCone();
-        }
-
->>>>>>> 31760574
         var interval = coneData.interval;
         if (defined(interval)) {
             interval = TimeInterval.fromIso8601(interval);
         }
 
-<<<<<<< HEAD
         var cone = dynamicObject.cone;
         var coneUpdated = typeof cone === 'undefined';
         if (coneUpdated) {
@@ -167,88 +156,6 @@
         coneUpdated = processPacketData(CzmlNumber, cone, 'outerHalfAngle', coneData.outerHalfAngle, interval, sourceUri) || coneUpdated;
         coneUpdated = processPacketData(CzmlNumber, cone, 'minimumClockAngle', coneData.minimumClockAngle, interval, sourceUri) || coneUpdated;
         coneUpdated = processPacketData(CzmlNumber, cone, 'maximumClockAngle', coneData.maximumClockAngle, interval, sourceUri) || coneUpdated;
-=======
-        if (defined(coneData.show)) {
-            var show = cone.show;
-            if (!defined(show)) {
-                cone.show = show = new DynamicProperty(CzmlBoolean);
-                coneUpdated = true;
-            }
-            show.processCzmlIntervals(coneData.show, interval);
-        }
-
-        if (defined(coneData.innerHalfAngle)) {
-            var innerHalfAngle = cone.innerHalfAngle;
-            if (!defined(innerHalfAngle)) {
-                cone.innerHalfAngle = innerHalfAngle = new DynamicProperty(CzmlNumber);
-                coneUpdated = true;
-            }
-            innerHalfAngle.processCzmlIntervals(coneData.innerHalfAngle, interval);
-        }
-
-        if (defined(coneData.outerHalfAngle)) {
-            var outerHalfAngle = cone.outerHalfAngle;
-            if (!defined(outerHalfAngle)) {
-                cone.outerHalfAngle = outerHalfAngle = new DynamicProperty(CzmlNumber);
-                coneUpdated = true;
-            }
-            outerHalfAngle.processCzmlIntervals(coneData.outerHalfAngle, interval);
-        }
-
-        if (defined(coneData.minimumClockAngle)) {
-            var minimumClockAngle = cone.minimumClockAngle;
-            if (!defined(minimumClockAngle)) {
-                cone.minimumClockAngle = minimumClockAngle = new DynamicProperty(CzmlNumber);
-                coneUpdated = true;
-            }
-            minimumClockAngle.processCzmlIntervals(coneData.minimumClockAngle, interval);
-        }
-
-        if (defined(coneData.maximumClockAngle)) {
-            var maximumClockAngle = cone.maximumClockAngle;
-            if (!defined(maximumClockAngle)) {
-                cone.maximumClockAngle = maximumClockAngle = new DynamicProperty(CzmlNumber);
-                coneUpdated = true;
-            }
-            maximumClockAngle.processCzmlIntervals(coneData.maximumClockAngle, interval);
-        }
-
-        if (defined(coneData.radius)) {
-            var radius = cone.radius;
-            if (!defined(radius)) {
-                cone.radius = radius = new DynamicProperty(CzmlNumber);
-                coneUpdated = true;
-            }
-            radius.processCzmlIntervals(coneData.radius, interval);
-        }
-
-        if (defined(coneData.showIntersection)) {
-            var showIntersection = cone.showIntersection;
-            if (!defined(showIntersection)) {
-                cone.showIntersection = showIntersection = new DynamicProperty(CzmlBoolean);
-                coneUpdated = true;
-            }
-            showIntersection.processCzmlIntervals(coneData.showIntersection, interval);
-        }
-
-        if (defined(coneData.intersectionColor)) {
-            var intersectionColor = cone.intersectionColor;
-            if (!defined(intersectionColor)) {
-                cone.intersectionColor = intersectionColor = new DynamicProperty(CzmlColor);
-                coneUpdated = true;
-            }
-            intersectionColor.processCzmlIntervals(coneData.intersectionColor, interval);
-        }
-
-        if (defined(coneData.intersectionWidth)) {
-            var intersectionWidth = cone.intersectionWidth;
-            if (!defined(intersectionWidth)) {
-                cone.intersectionWidth = intersectionWidth = new DynamicProperty(CzmlNumber);
-                coneUpdated = true;
-            }
-            intersectionWidth.processCzmlIntervals(coneData.intersectionWidth, interval);
-        }
->>>>>>> 31760574
 
         if (defined(coneData.capMaterial)) {
             var capMaterial = cone.capMaterial;
