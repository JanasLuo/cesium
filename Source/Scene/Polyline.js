--- conflicted
+++ resolved
@@ -47,123 +47,13 @@
      *
      * @example
      */
-<<<<<<< HEAD
     function Polyline(polylineTemplate, polylineCollection) {
         var p = polylineTemplate || {};
-=======
-    function Polyline() {
-        this._sp = undefined;
-        this._spGroundTrack = undefined;
-        this._spHeightTrack = undefined;
-        this._rsOne = undefined;
-        this._rsTwo = undefined;
-        this._rsThree = undefined;
-        this._rsPick = undefined;
-
-        this._mode = SceneMode.SCENE3D;
-        this._projection = undefined;
-
-        /**
-         * The current morph transition time between 2D/Columbus View and 3D,
-         * with 0.0 being 2D or Columbus View and 1.0 being 3D.
-         *
-         * @type Number
-         */
-        this.morphTime = this._mode.morphTime;
-
-        var that = this;
-
-        var drawUniformsOne = {
-            u_color : function() {
-                return that.color; // does not matter; does not write color
-            },
-            u_morphTime : function() {
-                return that.morphTime;
-            }
-        };
-        var drawUniformsTwo = {
-            u_color : function() {
-                return that.color;
-            },
-            u_morphTime : function() {
-                return that.morphTime;
-            }
-        };
-        var drawUniformsThree = {
-            u_color : function() {
-                return that.outlineColor;
-            },
-            u_morphTime : function() {
-                return that.morphTime;
-            }
-        };
-        var pickUniforms = {
-            u_color : function() {
-                return that._pickId.normalizedRgba;
-            },
-            u_morphTime : function() {
-                return that.morphTime;
-            }
-        };
-
-        this._drawUniformsOne3D = combine(drawUniformsOne, {
-            u_model : function() {
-                return that._getModelMatrix(that._mode);
-            }
-        });
-        this._drawUniformsTwo3D = combine(drawUniformsTwo, {
-            u_model : function() {
-                return that._getModelMatrix(that._mode);
-            }
-        });
-        this._drawUniformsThree3D = combine(drawUniformsThree, {
-            u_model : function() {
-                return that._getModelMatrix(that._mode);
-            }
-        });
-        this._pickUniforms3D = combine(pickUniforms, {
-            u_model : function() {
-                return that._getModelMatrix(that._mode);
-            }
-        });
-
-        this._drawUniformsOne2D = combine(drawUniformsOne, {
-            u_model : function() {
-                return Matrix4.IDENTITY;
-            }
-        });
-        this._drawUniformsTwo2D = combine(drawUniformsTwo, {
-            u_model : function() {
-                return Matrix4.IDENTITY;
-            }
-        });
-        this._drawUniformsThree2D = combine(drawUniformsThree, {
-            u_model : function() {
-                return Matrix4.IDENTITY;
-            }
-        });
-        this._pickUniforms2D = combine(pickUniforms, {
-            u_model : function() {
-                return Matrix4.IDENTITY;
-            }
-        });
-
-        this._drawUniformsOne = undefined;
-        this._drawUniformsTwo = undefined;
-        this._drawUniformsThree = undefined;
-        this._pickUniforms = undefined;
-
-        this._positions = undefined;
-        this._createVertexArray = false;
-
-        this._vertices = new PositionVertices();
-        this._pickId = undefined;
->>>>>>> a8334f36
 
         this._positions = [];
         if(typeof p.positions !== 'undefined'){
             this.setPositions(p.positions);
-        }
+    }
         this._show = (typeof p.show === 'undefined') ? true : p.show;
         this._width = (typeof p.width === 'undefined') ? 1.0 : p.width;
         this._outlineWidth = (typeof p.outlineWidth === 'undefined') ? 1.0 : p.outlineWidth;
@@ -172,31 +62,31 @@
             green : 1.0,
             blue : 1.0,
             alpha : 1.0
-        };
+    };
         this._color = {
                 red : color.red,
                 green : color.green,
                 blue : color.blue,
                 alpha : color.alpha
-            };
+    };
         var outlineColor = p.outlineColor ||{
             red : 1.0,
             green : 1.0,
             blue : 1.0,
             alpha : 1.0
-        };
+    };
         this._outlineColor = {
             red : outlineColor.red,
             green : outlineColor.green,
             blue : outlineColor.blue,
             alpha : outlineColor.alpha
-        };
+    };
 
         this._collection = polylineCollection;
         this._dirty = false;
         this._pickId = undefined;
         this._pickIdThis = p._pickIdThis;
-    }
+        }
 
     var SHOW_INDEX = Polyline.SHOW_INDEX = 0;
     var POSITION_INDEX = Polyline.POSITION_INDEX = 1;
@@ -270,20 +160,19 @@
     Polyline.prototype.setPositions = function(value) {
         if (typeof value === 'undefined' || value.length < 2) {
             throw new DeveloperError('value must be an array with more than one element.', 'value');
-        }
+            }
         if(this._positions.length !== value.length){
             this._makeDirty(POSITION_SIZE_INDEX);
-        }
+            }
         this._positions = value;
         this._makeDirty(POSITION_INDEX);
-    };
+        };
 
 
     Polyline.prototype.getColor = function() {
         return this._color;
     };
 
-<<<<<<< HEAD
     Polyline.prototype.setColor = function(value){
         var c = this._color;
 
@@ -296,269 +185,48 @@
             c.alpha = value.alpha;
             this._makeDirty(COLOR_INDEX);
         }
-=======
-    Polyline.prototype._isShown = function() {
-        return this.show && (this.color.alpha !== 0);
->>>>>>> a8334f36
-    };
-
-    /**
-     * DOC_TBA
-     * <br /><br />
-     * The actual width used is clamped to the minimum and maximum width supported by the WebGL implementation.
-     * These can be queried with {@link Context#getMinimumAliasedLineWidth} and
-     * {@link Context#getMaximumAliasedLineWidth}.
-     *
-     * @type Number
-     *
+    };
+
+        /**
+         * DOC_TBA
+         * <br /><br />
+         * The actual width used is clamped to the minimum and maximum width supported by the WebGL implementation.
+         * These can be queried with {@link Context#getMinimumAliasedLineWidth} and
+         * {@link Context#getMaximumAliasedLineWidth}.
+         *
+         * @type Number
+         *
      * @see Polyline#width
-     * @see Context#getMinimumAliasedLineWidth
-     * @see Context#getMaximumAliasedLineWidth
-     *
-     * @example
-     * // 3 pixel total width, 1 pixel interior width
-     * polyline.width = 1.0;
-     * polyline.outlineWidth = 3.0;
-     */
-<<<<<<< HEAD
+         * @see Context#getMinimumAliasedLineWidth
+         * @see Context#getMaximumAliasedLineWidth
+         *
+         * @example
+         * // 3 pixel total width, 1 pixel interior width
+         * polyline.width = 1.0;
+         * polyline.outlineWidth = 3.0;
+         */
     Polyline.prototype.getWidth = function() {
         return this._width;
-=======
-    Polyline.prototype.update = function(context, sceneState) {
-        if (this._isShown()) {
-            if (!this._sp) {
-                this._sp = context.getShaderCache().getShaderProgram(PolylineVS, PolylineFS, attributeIndices);
-
-                this._rsOne = context.createRenderState({
-                    colorMask : {
-                        red : false,
-                        green : false,
-                        blue : false,
-                        alpha : false
-                    },
-                    lineWidth : 1,
-                    blending : BlendingState.ALPHA_BLEND,
-                    stencilTest : {
-                        enabled : true,
-                        frontFunction : StencilFunction.ALWAYS,
-                        backFunction : StencilFunction.ALWAYS,
-                        reference : 0,
-                        mask : ~0,
-                        frontOperation : {
-                            fail : StencilOperation.REPLACE,
-                            zFail : StencilOperation.REPLACE,
-                            zPass : StencilOperation.REPLACE
-                        },
-                        backOperation : {
-                            fail : StencilOperation.REPLACE,
-                            zFail : StencilOperation.REPLACE,
-                            zPass : StencilOperation.REPLACE
-                        }
-                    }
-                });
-
-                this._rsTwo = context.createRenderState({
-                    lineWidth : 1,
-                    depthMask : false,
-                    blending : BlendingState.ALPHA_BLEND,
-                    stencilTest : {
-                        enabled : true,
-                        frontFunction : StencilFunction.ALWAYS,
-                        backFunction : StencilFunction.ALWAYS,
-                        reference : 1,
-                        mask : ~0,
-                        frontOperation : {
-                            fail : StencilOperation.KEEP,
-                            zFail : StencilOperation.KEEP,
-                            zPass : StencilOperation.REPLACE
-                        },
-                        backOperation : {
-                            fail : StencilOperation.KEEP,
-                            zFail : StencilOperation.KEEP,
-                            zPass : StencilOperation.REPLACE
-                        }
-                    }
-                });
-
-                this._rsThree = context.createRenderState({
-                    lineWidth : 1,
-                    depthMask : false,
-                    blending : BlendingState.ALPHA_BLEND,
-                    stencilTest : {
-                        enabled : true,
-                        frontFunction : StencilFunction.NOT_EQUAL,
-                        backFunction : StencilFunction.NOT_EQUAL,
-                        reference : 1,
-                        mask : ~0,
-                        frontOperation : {
-                            fail : StencilOperation.KEEP,
-                            zFail : StencilOperation.KEEP,
-                            zPass : StencilOperation.KEEP
-                        },
-                        backOperation : {
-                            fail : StencilOperation.KEEP,
-                            zFail : StencilOperation.KEEP,
-                            zPass : StencilOperation.KEEP
-                        }
-                    }
-                });
-            }
-
-            var mode = sceneState.mode;
-            var projection = sceneState.scene2D.projection;
-
-            if (this._mode !== mode && typeof mode.morphTime !== 'undefined') {
-                this.morphTime = mode.morphTime;
-            }
-
-            if (this.columbusView.groundTrack.show || (mode === SceneMode.SCENE2D)) {
-                this._spGroundTrack =
-                    this._spGroundTrack ||
-                    context.getShaderCache().getShaderProgram(
-                            '#define GROUND_TRACK\n' +
-                            '#line 0\n' +
-                            PolylineVS, PolylineFS, attributeIndices);
-            } else {
-                this._spGroundTrack = this._spGroundTrack && this._spGroundTrack.release();
-            }
-
-            if (this.columbusView.heightTrack.show) {
-                this._spHeightTrack =
-                    this._spHeightTrack ||
-                    context.getShaderCache().getShaderProgram(
-                            '#define HEIGHT_TRACK\n' +
-                            '#line 0\n' +
-                            PolylineVS, PolylineFS, attributeIndices);
-            } else {
-                this._spHeightTrack = this._spHeightTrack && this._spHeightTrack.release();
-            }
-
-            // Update render state if line width or depth test changed.
-            var width = this._clampWidth(context, this.width);
-            var outlineWidth = this._clampWidth(context, this.outlineWidth);
-
-            // Enable depth testing during and after a morph.
-            var useDepthTest = (this.morphTime !== 0.0);
-
-            var rsOne = this._rsOne;
-            rsOne.lineWidth = outlineWidth;
-            rsOne.depthMask = !useDepthTest;
-            rsOne.depthTest.enabled = useDepthTest;
-
-            var rsTwo = this._rsTwo;
-            rsTwo.lineWidth = width;
-            rsTwo.depthTest.enabled = useDepthTest;
-
-            var rsThree = this._rsThree;
-            rsThree.lineWidth = outlineWidth;
-            rsThree.depthTest.enabled = useDepthTest;
-
-            var modelMatrix = this._getModelMatrix(mode);
-
-            if (this._createVertexArray ||
-                (this._bufferUsage !== this.bufferUsage) ||
-                (this._mode !== mode) ||
-                (this._projection !== projection) ||
-                (mode !== SceneMode.SCENE3D) &&
-                (!this._modelMatrix.equals(modelMatrix))) {
-                this._createVertexArray = false;
-                this._bufferUsage = this.bufferUsage;
-                this._mode = mode;
-                this._projection = projection;
-                this._modelMatrix = modelMatrix.clone();
-
-                var positions2D = this._getPositions2D();
-                var positions3D = this._getPositions3D();
-
-                if (mode === SceneMode.SCENE3D) {
-                    this._drawUniformsOne = this._drawUniformsOne3D;
-                    this._drawUniformsTwo = this._drawUniformsTwo3D;
-                    this._drawUniformsThree = this._drawUniformsThree3D;
-                    this._pickUniforms = this._pickUniforms3D;
-
-                    this._vertices.update(context, positions2D, positions3D, this.bufferUsage, mode, projection);
-                } else {
-                    this._drawUniformsOne = this._drawUniformsOne2D;
-                    this._drawUniformsTwo = this._drawUniformsTwo2D;
-                    this._drawUniformsThree = this._drawUniformsThree2D;
-                    this._pickUniforms = this._pickUniforms2D;
-
-                    // TODO: This is slow and needs work.
-
-                    // PERFORMANCE_IDEA: When the model matrix changes often, e.g., orbits that transform from CBI to CBF,
-                    // we can consider moving this transform and the map projection into the vertex shader.  However,
-                    // clipping will make it nontrivial.
-                    var mv2D = this.scene2D.modelMatrix || this.modelMatrix;
-                    var worldPositions2D = [];
-                    var i, p;
-                    if (typeof positions2D !== 'undefined') {
-                        for (i = 0; i < positions2D.length; ++i) {
-                            p = mv2D.multiplyWithVector(new Cartesian4(positions2D[i].x, positions2D[i].y, positions2D[i].z, 1.0));
-                            worldPositions2D.push(new Cartesian3(p.x, p.y, p.z));
-                        }
-                    }
-
-                    var mv3D = this.scene3D.modelMatrix || this.modelMatrix;
-                    var worldPositions3D = [];
-                    if (typeof positions3D !== 'undefined') {
-                        for (i = 0; i < positions3D.length; ++i) {
-                            p = mv3D.multiplyWithVector(new Cartesian4(positions3D[i].x, positions3D[i].y, positions3D[i].z, 1.0));
-                            worldPositions3D.push(new Cartesian3(p.x, p.y, p.z));
-                        }
-                    }
-
-                    this._vertices.update(context, worldPositions2D, worldPositions3D, this.bufferUsage, mode, projection);
-                }
-            }
-        }
-    };
-
-    Polyline.prototype._render = function(context, sp) {
-        var va = this._vertices.getVertexArray();
-        var primitiveType = this._vertices.getPrimitiveType();
-
-        context.draw({
-            primitiveType : primitiveType,
-            shaderProgram : sp,
-            uniformMap : this._drawUniformsOne,
-            vertexArray : va,
-            renderState : this._rsOne
-        });
-        context.draw({
-            primitiveType : primitiveType,
-            shaderProgram : sp,
-            uniformMap : this._drawUniformsTwo,
-            vertexArray : va,
-            renderState : this._rsTwo
-        });
-        context.draw({
-            primitiveType : primitiveType,
-            shaderProgram : sp,
-            uniformMap : this._drawUniformsThree,
-            vertexArray : va,
-            renderState : this._rsThree
-        });
->>>>>>> a8334f36
-    };
-
-    /**
-     * DOC_TBA
-     * <br /><br />
-     * The actual width used is clamped to the minimum and maximum width supported by the WebGL implementation.
-     * These can be queried with {@link Context#getMinimumAliasedLineWidth} and
-     * {@link Context#getMaximumAliasedLineWidth}.
-     *
-     * @type Number
-     *
-     * @see Polyline#width
-     * @see Context#getMinimumAliasedLineWidth
-     * @see Context#getMaximumAliasedLineWidth
-     *
-     * @example
-     * // 3 pixel total width, 1 pixel interior width
-     * polyline.width = 1.0;
-     * polyline.outlineWidth = 3.0;
-     */
+    };
+
+        /**
+         * DOC_TBA
+         * <br /><br />
+         * The actual width used is clamped to the minimum and maximum width supported by the WebGL implementation.
+         * These can be queried with {@link Context#getMinimumAliasedLineWidth} and
+         * {@link Context#getMaximumAliasedLineWidth}.
+         *
+         * @type Number
+         *
+         * @see Polyline#width
+         * @see Context#getMinimumAliasedLineWidth
+         * @see Context#getMaximumAliasedLineWidth
+         *
+         * @example
+         * // 3 pixel total width, 1 pixel interior width
+         * polyline.width = 1.0;
+         * polyline.outlineWidth = 3.0;
+         */
     Polyline.prototype.setWidth = function(value){
         var width = this._width;
 
