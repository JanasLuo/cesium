--- conflicted
+++ resolved
@@ -1,728 +1,10 @@
-<<<<<<< HEAD
-import BoundingSphere from '../Core/BoundingSphere.js';
-import Cartesian3 from '../Core/Cartesian3.js';
-import Color from '../Core/Color.js';
-import ColorGeometryInstanceAttribute from '../Core/ColorGeometryInstanceAttribute.js';
-import CullingVolume from '../Core/CullingVolume.js';
-import defaultValue from '../Core/defaultValue.js';
-import defer from '../Core/defer.js';
-import defined from '../Core/defined.js';
-import deprecationWarning from '../Core/deprecationWarning.js';
-import destroyObject from '../Core/destroyObject.js';
-import Ellipsoid from '../Core/Ellipsoid.js';
-import getMagic from '../Core/getMagic.js';
-import Intersect from '../Core/Intersect.js';
-import JulianDate from '../Core/JulianDate.js';
-import CesiumMath from '../Core/Math.js';
-import Matrix3 from '../Core/Matrix3.js';
-import Matrix4 from '../Core/Matrix4.js';
-import OrientedBoundingBox from '../Core/OrientedBoundingBox.js';
-import OrthographicFrustum from '../Core/OrthographicFrustum.js';
-import Rectangle from '../Core/Rectangle.js';
-import Request from '../Core/Request.js';
-import RequestScheduler from '../Core/RequestScheduler.js';
-import RequestState from '../Core/RequestState.js';
-import RequestType from '../Core/RequestType.js';
-import Resource from '../Core/Resource.js';
-import RuntimeError from '../Core/RuntimeError.js';
-import Cesium3DTileContentFactory from './Cesium3DTileContentFactory.js';
-import Cesium3DTileContentState from './Cesium3DTileContentState.js';
-import Cesium3DTileOptimizationHint from './Cesium3DTileOptimizationHint.js';
-import Cesium3DTilePass from './Cesium3DTilePass.js';
-import Cesium3DTileRefine from './Cesium3DTileRefine.js';
-import Empty3DTileContent from './Empty3DTileContent.js';
-import SceneMode from './SceneMode.js';
-import TileBoundingRegion from './TileBoundingRegion.js';
-import TileBoundingSphere from './TileBoundingSphere.js';
-import TileOrientedBoundingBox from './TileOrientedBoundingBox.js';
-
-    /**
-     * A tile in a {@link Cesium3DTileset}.  When a tile is first created, its content is not loaded;
-     * the content is loaded on-demand when needed based on the view.
-     * <p>
-     * Do not construct this directly, instead access tiles through {@link Cesium3DTileset#tileVisible}.
-     * </p>
-     *
-     * @alias Cesium3DTile
-     * @constructor
-     */
-    function Cesium3DTile(tileset, baseResource, header, parent) {
-        this._tileset = tileset;
-        this._header = header;
-        var contentHeader = header.content;
-
-        /**
-         * The local transform of this tile.
-         * @type {Matrix4}
-         */
-        this.transform = defined(header.transform) ? Matrix4.unpack(header.transform) : Matrix4.clone(Matrix4.IDENTITY);
-
-        var parentTransform = defined(parent) ? parent.computedTransform : tileset.modelMatrix;
-        var computedTransform = Matrix4.multiply(parentTransform, this.transform, new Matrix4());
-
-        var parentInitialTransform = defined(parent) ? parent._initialTransform : Matrix4.IDENTITY;
-        this._initialTransform = Matrix4.multiply(parentInitialTransform, this.transform, new Matrix4());
-
-        /**
-         * The final computed transform of this tile.
-         * @type {Matrix4}
-         * @readonly
-         */
-        this.computedTransform = computedTransform;
-
-        this._boundingVolume = this.createBoundingVolume(header.boundingVolume, computedTransform);
-        this._boundingVolume2D = undefined;
-
-        var contentBoundingVolume;
-
-        if (defined(contentHeader) && defined(contentHeader.boundingVolume)) {
-            // Non-leaf tiles may have a content bounding-volume, which is a tight-fit bounding volume
-            // around only the features in the tile.  This box is useful for culling for rendering,
-            // but not for culling for traversing the tree since it does not guarantee spatial coherence, i.e.,
-            // since it only bounds features in the tile, not the entire tile, children may be
-            // outside of this box.
-            contentBoundingVolume = this.createBoundingVolume(contentHeader.boundingVolume, computedTransform);
-        }
-        this._contentBoundingVolume = contentBoundingVolume;
-        this._contentBoundingVolume2D = undefined;
-
-        var viewerRequestVolume;
-        if (defined(header.viewerRequestVolume)) {
-            viewerRequestVolume = this.createBoundingVolume(header.viewerRequestVolume, computedTransform);
-        }
-        this._viewerRequestVolume = viewerRequestVolume;
-
-        /**
-         * The error, in meters, introduced if this tile is rendered and its children are not.
-         * This is used to compute screen space error, i.e., the error measured in pixels.
-         *
-         * @type {Number}
-         * @readonly
-         */
-        this.geometricError = header.geometricError;
-        this._geometricError = header.geometricError;
-
-        if (!defined(this._geometricError)) {
-            this._geometricError = defined(parent) ? parent.geometricError : tileset._geometricError;
-            Cesium3DTile._deprecationWarning('geometricErrorUndefined', 'Required property geometricError is undefined for this tile. Using parent\'s geometric error instead.');
-        }
-
-        this.updateGeometricErrorScale();
-
-        var refine;
-        if (defined(header.refine)) {
-            if (header.refine === 'replace' || header.refine === 'add') {
-                Cesium3DTile._deprecationWarning('lowercase-refine', 'This tile uses a lowercase refine "' + header.refine + '". Instead use "' + header.refine.toUpperCase() + '".');
-            }
-            refine = (header.refine.toUpperCase() === 'REPLACE') ? Cesium3DTileRefine.REPLACE : Cesium3DTileRefine.ADD;
-        } else if (defined(parent)) {
-            // Inherit from parent tile if omitted.
-            refine = parent.refine;
-        } else {
-            refine = Cesium3DTileRefine.REPLACE;
-        }
-
-        /**
-         * Specifies the type of refinement that is used when traversing this tile for rendering.
-         *
-         * @type {Cesium3DTileRefine}
-         * @readonly
-         * @private
-         */
-        this.refine = refine;
-
-        /**
-         * Gets the tile's children.
-         *
-         * @type {Cesium3DTile[]}
-         * @readonly
-         */
-        this.children = [];
-
-        /**
-         * This tile's parent or <code>undefined</code> if this tile is the root.
-         * <p>
-         * When a tile's content points to an external tileset JSON file, the external tileset's
-         * root tile's parent is not <code>undefined</code>; instead, the parent references
-         * the tile (with its content pointing to an external tileset JSON file) as if the two tilesets were merged.
-         * </p>
-         *
-         * @type {Cesium3DTile}
-         * @readonly
-         */
-        this.parent = parent;
-
-        var content;
-        var hasEmptyContent;
-        var contentState;
-        var contentResource;
-        var serverKey;
-
-        baseResource = Resource.createIfNeeded(baseResource);
-
-        if (defined(contentHeader)) {
-            var contentHeaderUri = contentHeader.uri;
-            if (defined(contentHeader.url)) {
-                Cesium3DTile._deprecationWarning('contentUrl', 'This tileset JSON uses the "content.url" property which has been deprecated. Use "content.uri" instead.');
-                contentHeaderUri = contentHeader.url;
-            }
-            hasEmptyContent = false;
-            contentState = Cesium3DTileContentState.UNLOADED;
-            contentResource = baseResource.getDerivedResource({
-                url : contentHeaderUri
-            });
-            serverKey = RequestScheduler.getServerKey(contentResource.getUrlComponent());
-        } else {
-            content = new Empty3DTileContent(tileset, this);
-            hasEmptyContent = true;
-            contentState = Cesium3DTileContentState.READY;
-        }
-
-        this._content = content;
-        this._contentResource = contentResource;
-        this._contentState = contentState;
-        this._contentReadyToProcessPromise = undefined;
-        this._contentReadyPromise = undefined;
-        this._expiredContent = undefined;
-
-        this._serverKey = serverKey;
-
-        /**
-         * When <code>true</code>, the tile has no content.
-         *
-         * @type {Boolean}
-         * @readonly
-         *
-         * @private
-         */
-        this.hasEmptyContent = hasEmptyContent;
-
-        /**
-         * When <code>true</code>, the tile's content points to an external tileset.
-         * <p>
-         * This is <code>false</code> until the tile's content is loaded.
-         * </p>
-         *
-         * @type {Boolean}
-         * @readonly
-         *
-         * @private
-         */
-        this.hasTilesetContent = false;
-
-        /**
-         * The node in the tileset's LRU cache, used to determine when to unload a tile's content.
-         *
-         * See {@link Cesium3DTilesetCache}
-         *
-         * @type {DoublyLinkedListNode}
-         * @readonly
-         *
-         * @private
-         */
-        this.cacheNode = undefined;
-
-        var expire = header.expire;
-        var expireDuration;
-        var expireDate;
-        if (defined(expire)) {
-            expireDuration = expire.duration;
-            if (defined(expire.date)) {
-                expireDate = JulianDate.fromIso8601(expire.date);
-            }
-        }
-
-        /**
-         * The time in seconds after the tile's content is ready when the content expires and new content is requested.
-         *
-         * @type {Number}
-         */
-        this.expireDuration = expireDuration;
-
-        /**
-         * The date when the content expires and new content is requested.
-         *
-         * @type {JulianDate}
-         */
-        this.expireDate = expireDate;
-
-        /**
-         * The time when a style was last applied to this tile.
-         *
-         * @type {Number}
-         *
-         * @private
-         */
-        this.lastStyleTime = 0.0;
-
-        /**
-         * Marks whether the tile's children bounds are fully contained within the tile's bounds
-         *
-         * @type {Cesium3DTileOptimizationHint}
-         *
-         * @private
-         */
-        this._optimChildrenWithinParent = Cesium3DTileOptimizationHint.NOT_COMPUTED;
-
-        /**
-         * Tracks if the tile's relationship with a ClippingPlaneCollection has changed with regards
-         * to the ClippingPlaneCollection's state.
-         *
-         * @type {Boolean}
-         *
-         * @private
-         */
-        this.clippingPlanesDirty = false;
-
-        /**
-         * Tracks if the tile's request should be deferred until all non-deferred
-         * tiles load.
-         *
-         * @type {Boolean}
-         *
-         * @private
-         */
-        this.priorityDeferred = false;
-
-        // Members that are updated every frame for tree traversal and rendering optimizations:
-        this._distanceToCamera = 0.0;
-        this._centerZDepth = 0.0;
-        this._screenSpaceError = 0.0;
-        this._screenSpaceErrorProgressiveResolution = 0.0; // The screen space error at a given screen height of tileset.progressiveResolutionHeightFraction * screenHeight
-        this._visibilityPlaneMask = 0;
-        this._visible = false;
-        this._inRequestVolume = false;
-
-        this._finalResolution = true;
-        this._depth = 0;
-        this._stackLength = 0;
-        this._selectionDepth = 0;
-
-        this._updatedVisibilityFrame = 0;
-        this._touchedFrame = 0;
-        this._visitedFrame = 0;
-        this._selectedFrame = 0;
-        this._requestedFrame = 0;
-        this._ancestorWithContent = undefined;
-        this._ancestorWithContentAvailable = undefined;
-        this._refines = false;
-        this._shouldSelect = false;
-        this._isClipped = true;
-        this._clippingPlanesState = 0; // encapsulates (_isClipped, clippingPlanes.enabled) and number/function
-        this._debugBoundingVolume = undefined;
-        this._debugContentBoundingVolume = undefined;
-        this._debugViewerRequestVolume = undefined;
-        this._debugColor = Color.fromRandom({ alpha : 1.0 });
-        this._debugColorizeTiles = false;
-
-        this._priority = 0.0; // The priority used for request sorting
-        this._priorityHolder = this; // Reference to the ancestor up the tree that holds the _foveatedFactor and _distanceToCamera for all tiles in the refinement chain.
-        this._priorityProgressiveResolution = false;
-        this._priorityProgressiveResolutionScreenSpaceErrorLeaf = false;
-        this._priorityReverseScreenSpaceError = 0.0;
-        this._foveatedFactor = 0.0;
-        this._wasMinPriorityChild = false; // Needed for knowing when to continue a refinement chain. Gets reset in updateTile in traversal and gets set in updateAndPushChildren in traversal.
-
-        this._loadTimestamp = new JulianDate();
-
-        this._commandsLength = 0;
-
-        this._color = undefined;
-        this._colorDirty = false;
-
-        this._request = undefined;
-    }
-
-    // This can be overridden for testing purposes
-    Cesium3DTile._deprecationWarning = deprecationWarning;
-
-    Object.defineProperties(Cesium3DTile.prototype, {
-        /**
-         * The tileset containing this tile.
-         *
-         * @memberof Cesium3DTile.prototype
-         *
-         * @type {Cesium3DTileset}
-         * @readonly
-         */
-        tileset : {
-            get : function() {
-                return this._tileset;
-            }
-        },
-
-        /**
-         * The tile's content.  This represents the actual tile's payload,
-         * not the content's metadata in the tileset JSON file.
-         *
-         * @memberof Cesium3DTile.prototype
-         *
-         * @type {Cesium3DTileContent}
-         * @readonly
-         */
-        content : {
-            get : function() {
-                return this._content;
-            }
-        },
-
-        /**
-         * Get the tile's bounding volume.
-         *
-         * @memberof Cesium3DTile.prototype
-         *
-         * @type {TileBoundingVolume}
-         * @readonly
-         * @private
-         */
-        boundingVolume : {
-            get : function() {
-                return this._boundingVolume;
-            }
-        },
-
-        /**
-         * Get the bounding volume of the tile's contents.  This defaults to the
-         * tile's bounding volume when the content's bounding volume is
-         * <code>undefined</code>.
-         *
-         * @memberof Cesium3DTile.prototype
-         *
-         * @type {TileBoundingVolume}
-         * @readonly
-         * @private
-         */
-        contentBoundingVolume : {
-            get : function() {
-                return defaultValue(this._contentBoundingVolume, this._boundingVolume);
-            }
-        },
-
-        /**
-         * Get the bounding sphere derived from the tile's bounding volume.
-         *
-         * @memberof Cesium3DTile.prototype
-         *
-         * @type {BoundingSphere}
-         * @readonly
-         */
-        boundingSphere : {
-            get : function() {
-                return this._boundingVolume.boundingSphere;
-            }
-        },
-
-        /**
-         * Returns the <code>extras</code> property in the tileset JSON for this tile, which contains application specific metadata.
-         * Returns <code>undefined</code> if <code>extras</code> does not exist.
-         *
-         * @memberof Cesium3DTile.prototype
-         *
-         * @type {*}
-         * @readonly
-         * @see {@link https://github.com/CesiumGS/3d-tiles/tree/master/specification#specifying-extensions-and-application-specific-extras|Extras in the 3D Tiles specification.}
-         */
-        extras : {
-            get : function() {
-                return this._header.extras;
-            }
-        },
-
-        /**
-         * Gets or sets the tile's highlight color.
-         *
-         * @memberof Cesium3DTile.prototype
-         *
-         * @type {Color}
-         *
-         * @default {@link Color.WHITE}
-         *
-         * @private
-         */
-        color : {
-            get : function() {
-                if (!defined(this._color)) {
-                    this._color = new Color();
-                }
-                return Color.clone(this._color);
-            },
-            set : function(value) {
-                this._color = Color.clone(value, this._color);
-                this._colorDirty = true;
-            }
-        },
-
-        /**
-         * Determines if the tile has available content to render.  <code>true</code> if the tile's
-         * content is ready or if it has expired content that renders while new content loads; otherwise,
-         * <code>false</code>.
-         *
-         * @memberof Cesium3DTile.prototype
-         *
-         * @type {Boolean}
-         * @readonly
-         *
-         * @private
-         */
-        contentAvailable : {
-            get : function() {
-                return (this.contentReady && !this.hasEmptyContent && !this.hasTilesetContent) || (defined(this._expiredContent) && !this.contentFailed);
-            }
-        },
-
-        /**
-         * Determines if the tile's content is ready. This is automatically <code>true</code> for
-         * tile's with empty content.
-         *
-         * @memberof Cesium3DTile.prototype
-         *
-         * @type {Boolean}
-         * @readonly
-         *
-         * @private
-         */
-        contentReady : {
-            get : function() {
-                return this._contentState === Cesium3DTileContentState.READY;
-            }
-        },
-
-        /**
-         * Determines if the tile's content has not be requested. <code>true</code> if tile's
-         * content has not be requested; otherwise, <code>false</code>.
-         *
-         * @memberof Cesium3DTile.prototype
-         *
-         * @type {Boolean}
-         * @readonly
-         *
-         * @private
-         */
-        contentUnloaded : {
-            get : function() {
-                return this._contentState === Cesium3DTileContentState.UNLOADED;
-            }
-        },
-
-        /**
-         * Determines if the tile's content is expired. <code>true</code> if tile's
-         * content is expired; otherwise, <code>false</code>.
-         *
-         * @memberof Cesium3DTile.prototype
-         *
-         * @type {Boolean}
-         * @readonly
-         *
-         * @private
-         */
-        contentExpired : {
-            get : function() {
-                return this._contentState === Cesium3DTileContentState.EXPIRED;
-            }
-        },
-
-        /**
-         * Determines if the tile's content failed to load.  <code>true</code> if the tile's
-         * content failed to load; otherwise, <code>false</code>.
-         *
-         * @memberof Cesium3DTile.prototype
-         *
-         * @type {Boolean}
-         * @readonly
-         *
-         * @private
-         */
-        contentFailed : {
-            get : function() {
-                return this._contentState === Cesium3DTileContentState.FAILED;
-            }
-        },
-
-        /**
-         * Gets the promise that will be resolved when the tile's content is ready to process.
-         * This happens after the content is downloaded but before the content is ready
-         * to render.
-         * <p>
-         * The promise remains <code>undefined</code> until the tile's content is requested.
-         * </p>
-         *
-         * @type {Promise.<Cesium3DTileContent>}
-         * @readonly
-         *
-         * @private
-         */
-        contentReadyToProcessPromise : {
-            get : function() {
-                if (defined(this._contentReadyToProcessPromise)) {
-                    return this._contentReadyToProcessPromise.promise;
-                }
-                return undefined;
-            }
-        },
-
-        /**
-         * Gets the promise that will be resolved when the tile's content is ready to render.
-         * <p>
-         * The promise remains <code>undefined</code> until the tile's content is requested.
-         * </p>
-         *
-         * @type {Promise.<Cesium3DTileContent>}
-         * @readonly
-         *
-         * @private
-         */
-        contentReadyPromise : {
-            get : function() {
-                if (defined(this._contentReadyPromise)) {
-                    return this._contentReadyPromise.promise;
-                }
-                return undefined;
-            }
-        },
-
-        /**
-         * Returns the number of draw commands used by this tile.
-         *
-         * @readonly
-         *
-         * @private
-         */
-        commandsLength : {
-            get : function() {
-                return this._commandsLength;
-            }
-        }
-    });
-
-    var scratchCartesian = new Cartesian3();
-    function isPriorityDeferred(tile, frameState) {
-        var tileset = tile._tileset;
-
-        // If closest point on line is inside the sphere then set foveatedFactor to 0. Otherwise, the dot product is with the line from camera to the point on the sphere that is closest to the line.
-        var camera = frameState.camera;
-        var boundingSphere = tile.boundingSphere;
-        var radius = boundingSphere.radius;
-        var scaledCameraDirection = Cartesian3.multiplyByScalar(camera.directionWC, tile._centerZDepth, scratchCartesian);
-        var closestPointOnLine = Cartesian3.add(camera.positionWC, scaledCameraDirection, scratchCartesian);
-        // The distance from the camera's view direction to the tile.
-        var toLine = Cartesian3.subtract(closestPointOnLine, boundingSphere.center, scratchCartesian);
-        var distanceToCenterLine = Cartesian3.magnitude(toLine);
-        var notTouchingSphere = distanceToCenterLine > radius;
-
-        // If camera's direction vector is inside the bounding sphere then consider
-        // this tile right along the line of sight and set _foveatedFactor to 0.
-        // Otherwise,_foveatedFactor is one minus the dot product of the camera's direction
-        // and the vector between the camera and the point on the bounding sphere closest to the view line.
-        if (notTouchingSphere) {
-            var toLineNormalized = Cartesian3.normalize(toLine, scratchCartesian);
-            var scaledToLine = Cartesian3.multiplyByScalar(toLineNormalized, radius, scratchCartesian);
-            var closestOnSphere = Cartesian3.add(boundingSphere.center, scaledToLine, scratchCartesian);
-            var toClosestOnSphere = Cartesian3.subtract(closestOnSphere, camera.positionWC, scratchCartesian);
-            var toClosestOnSphereNormalize = Cartesian3.normalize(toClosestOnSphere, scratchCartesian);
-            tile._foveatedFactor = 1.0 - Math.abs(Cartesian3.dot(camera.directionWC, toClosestOnSphereNormalize));
-        } else {
-            tile._foveatedFactor = 0.0;
-        }
-
-        // Skip this feature if: non-skipLevelOfDetail and replace refine, if the foveated settings are turned off, if tile is progressive resolution and replace refine and skipLevelOfDetail (will help get rid of ancestor artifacts faster)
-        // Or if the tile is a preload of any kind
-        var replace = tile.refine === Cesium3DTileRefine.REPLACE;
-        var skipLevelOfDetail = tileset._skipLevelOfDetail;
-        if ((replace && !skipLevelOfDetail) ||
-            !tileset.foveatedScreenSpaceError ||
-            tileset.foveatedConeSize === 1.0 ||
-            (tile._priorityProgressiveResolution && replace && skipLevelOfDetail) ||
-            tileset._pass === Cesium3DTilePass.PRELOAD_FLIGHT ||
-            tileset._pass === Cesium3DTilePass.PRELOAD) {
-            return false;
-        }
-
-        var maximumFovatedFactor = 1.0 - Math.cos(camera.frustum.fov * 0.5); // 0.14 for fov = 60. NOTE very hard to defer vertically foveated tiles since max is based on fovy (which is fov). Lowering the 0.5 to a smaller fraction of the screen height will start to defer vertically foveated tiles.
-        var foveatedConeFactor = tileset.foveatedConeSize * maximumFovatedFactor;
-
-        // If it's inside the user-defined view cone, then it should not be deferred.
-        if (tile._foveatedFactor <= foveatedConeFactor) {
-            return false;
-        }
-
-        // Relax SSE based on how big the angle is between the tile and the edge of the foveated cone.
-        var range = maximumFovatedFactor - foveatedConeFactor;
-        var normalizedFoveatedFactor = CesiumMath.clamp((tile._foveatedFactor - foveatedConeFactor) / range, 0.0, 1.0);
-        var sseRelaxation = tileset.foveatedInterpolationCallback(tileset.foveatedMinimumScreenSpaceErrorRelaxation, tileset.maximumScreenSpaceError, normalizedFoveatedFactor);
-        var sse = tile._screenSpaceError === 0.0 && defined(tile.parent) ? tile.parent._screenSpaceError * 0.5 : tile._screenSpaceError;
-
-        return (tileset.maximumScreenSpaceError - sseRelaxation) <= sse;
-    }
-
-    var scratchJulianDate = new JulianDate();
-
-    /**
-     * Get the tile's screen space error.
-     *
-     * @private
-     */
-    Cesium3DTile.prototype.getScreenSpaceError = function(frameState, useParentGeometricError, progressiveResolutionHeightFraction) {
-        var tileset = this._tileset;
-        var heightFraction = defaultValue(progressiveResolutionHeightFraction, 1.0);
-        var parentGeometricError = defined(this.parent) ? this.parent.geometricError : tileset._geometricError;
-        var geometricError = useParentGeometricError ? parentGeometricError : this.geometricError;
-        if (geometricError === 0.0) {
-            // Leaf tiles do not have any error so save the computation
-            return 0.0;
-        }
-        var camera = frameState.camera;
-        var frustum = camera.frustum;
-        var context = frameState.context;
-        var width = context.drawingBufferWidth;
-        var height = context.drawingBufferHeight * heightFraction;
-        var error;
-        if (frameState.mode === SceneMode.SCENE2D || frustum instanceof OrthographicFrustum) {
-            if (defined(frustum._offCenterFrustum)) {
-                frustum = frustum._offCenterFrustum;
-            }
-            var pixelSize = Math.max(frustum.top - frustum.bottom, frustum.right - frustum.left) / Math.max(width, height);
-            error = geometricError / pixelSize;
-        } else {
-            // Avoid divide by zero when viewer is inside the tile
-            var distance = Math.max(this._distanceToCamera, CesiumMath.EPSILON7);
-            var sseDenominator = camera.frustum.sseDenominator;
-            error = (geometricError * height) / (distance * sseDenominator);
-            if (tileset.dynamicScreenSpaceError) {
-                var density = tileset._dynamicScreenSpaceErrorComputedDensity;
-                var factor = tileset.dynamicScreenSpaceErrorFactor;
-                var dynamicError = CesiumMath.fog(distance, density) * factor;
-                error -= dynamicError;
-            }
-        }
-
-        error /= frameState.pixelRatio;
-
-        return error;
-    };
-
-    function isPriorityProgressiveResolution(tileset, tile) {
-        if (tileset.progressiveResolutionHeightFraction <= 0.0 || tileset.progressiveResolutionHeightFraction > 0.5) {
-            return false;
-        }
-
-        var isProgressiveResolutionTile = tile._screenSpaceErrorProgressiveResolution > tileset._maximumScreenSpaceError; // Mark non-SSE leaves
-        tile._priorityProgressiveResolutionScreenSpaceErrorLeaf = false; // Needed for skipLOD
-        var parent = tile.parent;
-        var maximumScreenSpaceError = tileset._maximumScreenSpaceError;
-        var tilePasses = tile._screenSpaceErrorProgressiveResolution <= maximumScreenSpaceError;
-        var parentFails = defined(parent) && parent._screenSpaceErrorProgressiveResolution > maximumScreenSpaceError;
-        if (tilePasses && parentFails) { // A progressive resolution SSE leaf, promote its priority as well
-            tile._priorityProgressiveResolutionScreenSpaceErrorLeaf = true;
-            isProgressiveResolutionTile = true;
-        }
-        return isProgressiveResolutionTile;
-=======
 import BoundingSphere from "../Core/BoundingSphere.js";
 import Cartesian3 from "../Core/Cartesian3.js";
 import Color from "../Core/Color.js";
 import ColorGeometryInstanceAttribute from "../Core/ColorGeometryInstanceAttribute.js";
 import CullingVolume from "../Core/CullingVolume.js";
 import defaultValue from "../Core/defaultValue.js";
+import defer from "../Core/defer.js";
 import defined from "../Core/defined.js";
 import deprecationWarning from "../Core/deprecationWarning.js";
 import destroyObject from "../Core/destroyObject.js";
@@ -742,7 +24,6 @@
 import RequestType from "../Core/RequestType.js";
 import Resource from "../Core/Resource.js";
 import RuntimeError from "../Core/RuntimeError.js";
-import when from "../ThirdParty/when.js";
 import Cesium3DTileContentFactory from "./Cesium3DTileContentFactory.js";
 import Cesium3DTileContentState from "./Cesium3DTileContentState.js";
 import Cesium3DTileOptimizationHint from "./Cesium3DTileOptimizationHint.js";
@@ -866,7 +147,6 @@
           header.refine.toUpperCase() +
           '".'
       );
->>>>>>> 2fd0e8f7
     }
     refine =
       header.refine.toUpperCase() === "REPLACE"
@@ -1515,162 +795,6 @@
       var dynamicError = CesiumMath.fog(distance, density) * factor;
       error -= dynamicError;
     }
-<<<<<<< HEAD
-
-    /**
-     * Requests the tile's content.
-     * <p>
-     * The request may not be made if the Cesium Request Scheduler can't prioritize it.
-     * </p>
-     *
-     * @private
-     */
-    Cesium3DTile.prototype.requestContent = function() {
-        var that = this;
-        var tileset = this._tileset;
-
-        if (this.hasEmptyContent) {
-            return false;
-        }
-
-        var resource = this._contentResource.clone();
-        var expired = this.contentExpired;
-        if (expired) {
-            // Append a query parameter of the tile expiration date to prevent caching
-            resource.setQueryParameters({
-                expired: this.expireDate.toString()
-            });
-        }
-
-        var request = new Request({
-            throttle : true,
-            throttleByServer : true,
-            type : RequestType.TILES3D,
-            priorityFunction : createPriorityFunction(this),
-            serverKey : this._serverKey
-        });
-
-        this._request = request;
-        resource.request = request;
-
-        var promise = resource.fetchArrayBuffer();
-
-        if (!defined(promise)) {
-            return false;
-        }
-
-        var contentState = this._contentState;
-        this._contentState = Cesium3DTileContentState.LOADING;
-        this._contentReadyToProcessPromise = defer();
-        this._contentReadyPromise = defer();
-
-        var contentFailedFunction = getContentFailedFunction(this, tileset);
-        promise.then(function(arrayBuffer) {
-            if (that.isDestroyed()) {
-                // Tile is unloaded before the content finishes loading
-                contentFailedFunction();
-                return;
-            }
-            var uint8Array = new Uint8Array(arrayBuffer);
-            var magic = getMagic(uint8Array);
-            var contentFactory = Cesium3DTileContentFactory[magic];
-            var content;
-
-            // Vector and Geometry tile rendering do not support the skip LOD optimization.
-            tileset._disableSkipLevelOfDetail = tileset._disableSkipLevelOfDetail || magic === 'vctr' || magic === 'geom';
-
-            if (defined(contentFactory)) {
-                content = contentFactory(tileset, that, that._contentResource, arrayBuffer, 0);
-            } else {
-                // The content may be json instead
-                content = Cesium3DTileContentFactory.json(tileset, that, that._contentResource, arrayBuffer, 0);
-                that.hasTilesetContent = true;
-            }
-
-            if (expired) {
-                that.expireDate = undefined;
-            }
-
-            that._content = content;
-            that._contentState = Cesium3DTileContentState.PROCESSING;
-            that._contentReadyToProcessPromise.resolve(content);
-
-            return content.readyPromise.then(function(content) {
-                if (that.isDestroyed()) {
-                    // Tile is unloaded before the content finishes processing
-                    contentFailedFunction();
-                    return;
-                }
-                updateExpireDate(that);
-
-                // Refresh style for expired content
-                that._selectedFrame = 0;
-                that.lastStyleTime = 0.0;
-
-                JulianDate.now(that._loadTimestamp);
-                that._contentState = Cesium3DTileContentState.READY;
-                that._contentReadyPromise.resolve(content);
-            });
-        }).catch(function(error) {
-            if (request.state === RequestState.CANCELLED) {
-                // Cancelled due to low priority - try again later.
-                that._contentState = contentState;
-                --tileset.statistics.numberOfPendingRequests;
-                ++tileset.statistics.numberOfAttemptedRequests;
-                return;
-            }
-            contentFailedFunction(error);
-        });
-
-        return true;
-    };
-
-    /**
-     * Unloads the tile's content.
-     *
-     * @private
-     */
-    Cesium3DTile.prototype.unloadContent = function() {
-        if (this.hasEmptyContent || this.hasTilesetContent) {
-            return;
-        }
-
-        this._content = this._content && this._content.destroy();
-        this._contentState = Cesium3DTileContentState.UNLOADED;
-        this._contentReadyToProcessPromise = undefined;
-        this._contentReadyPromise = undefined;
-
-        this.lastStyleTime = 0.0;
-        this.clippingPlanesDirty = (this._clippingPlanesState === 0);
-        this._clippingPlanesState = 0;
-
-        this._debugColorizeTiles = false;
-
-        this._debugBoundingVolume = this._debugBoundingVolume && this._debugBoundingVolume.destroy();
-        this._debugContentBoundingVolume = this._debugContentBoundingVolume && this._debugContentBoundingVolume.destroy();
-        this._debugViewerRequestVolume = this._debugViewerRequestVolume && this._debugViewerRequestVolume.destroy();
-    };
-
-    var scratchProjectedBoundingSphere = new BoundingSphere();
-
-    function getBoundingVolume(tile, frameState) {
-        if (frameState.mode !== SceneMode.SCENE3D && !defined(tile._boundingVolume2D)) {
-            var boundingSphere = tile._boundingVolume.boundingSphere;
-            var sphere = BoundingSphere.projectTo2D(boundingSphere, frameState.mapProjection, scratchProjectedBoundingSphere);
-            tile._boundingVolume2D = new TileBoundingSphere(sphere.center, sphere.radius);
-        }
-
-        return frameState.mode !== SceneMode.SCENE3D ? tile._boundingVolume2D : tile._boundingVolume;
-    }
-
-    function getContentBoundingVolume(tile, frameState) {
-        if (frameState.mode !== SceneMode.SCENE3D && !defined(tile._contentBoundingVolume2D)) {
-            var boundingSphere = tile._contentBoundingVolume.boundingSphere;
-            var sphere = BoundingSphere.projectTo2D(boundingSphere, frameState.mapProjection, scratchProjectedBoundingSphere);
-            tile._contentBoundingVolume2D = new TileBoundingSphere(sphere.center, sphere.radius);
-        }
-        return frameState.mode !== SceneMode.SCENE3D ? tile._contentBoundingVolume2D : tile._contentBoundingVolume;
-=======
   }
 
   error /= frameState.pixelRatio;
@@ -1769,7 +893,6 @@
     if (JulianDate.lessThan(this.expireDate, now)) {
       this._contentState = Cesium3DTileContentState.EXPIRED;
       this._expiredContent = this._content;
->>>>>>> 2fd0e8f7
     }
   }
 };
@@ -1856,8 +979,8 @@
 
   var contentState = this._contentState;
   this._contentState = Cesium3DTileContentState.LOADING;
-  this._contentReadyToProcessPromise = when.defer();
-  this._contentReadyPromise = when.defer();
+  this._contentReadyToProcessPromise = defer();
+  this._contentReadyPromise = defer();
 
   var contentFailedFunction = getContentFailedFunction(this, tileset);
   promise
@@ -1923,7 +1046,7 @@
         that._contentReadyPromise.resolve(content);
       });
     })
-    .otherwise(function (error) {
+    .catch(function (error) {
       if (request.state === RequestState.CANCELLED) {
         // Cancelled due to low priority - try again later.
         that._contentState = contentState;
