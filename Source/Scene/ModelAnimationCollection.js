/*global define*/
define([
        '../Core/clone',
        '../Core/defaultValue',
        '../Core/defined',
        '../Core/defineProperties',
        '../Core/DeveloperError',
        '../Core/Event',
        '../Core/JulianDate',
        '../Core/Math',
        './ModelAnimation',
        './ModelAnimationLoop',
        './ModelAnimationState'
    ], function(
        clone,
        defaultValue,
        defined,
        defineProperties,
        DeveloperError,
        Event,
        JulianDate,
        CesiumMath,
        ModelAnimation,
        ModelAnimationLoop,
        ModelAnimationState) {
    "use strict";

    /**
     * A collection of active model animations.  Access this using {@link Model#activeAnimations}.
     *
     * @alias ModelAnimationCollection
     * @internalConstructor
     *
     * @see Model#activeAnimations
     */
    var ModelAnimationCollection = function(model) {
        /**
         * The event fired when an animation is added to the collection.  This can be used, for
         * example, to keep a UI in sync.
         *
         * @type {Event}
         * @default new Event()
         *
         * @example
         * model.activeAnimations.animationAdded.addEventListener(function(model, animation) {
         *   console.log('Animation added: ' + animation.name);
         * });
         */
        this.animationAdded = new Event();

        /**
         * The event fired when an animation is removed from the collection.  This can be used, for
         * example, to keep a UI in sync.
         *
         * @type {Event}
         * @default new Event()
         *
         * @example
         * model.activeAnimations.animationRemoved.addEventListener(function(model, animation) {
         *   console.log('Animation removed: ' + animation.name);
         * });
         */
        this.animationRemoved = new Event();

        this._model = model;
        this._scheduledAnimations = [];
        this._previousTime = undefined;
    };

    defineProperties(ModelAnimationCollection.prototype, {
        /**
         * The number of animations in the collection.
         *
         * @memberof ModelAnimationCollection.prototype
         *
         * @type {Number}
         * @readonly
         */
        length : {
            get : function() {
                return this._scheduledAnimations.length;
            }
        }
    });

    /**
     * Creates and adds an animation with the specified initial properties to the collection.
     * <p>
     * This raises the {@link ModelAnimationCollection#animationAdded} event so, for example, a UI can stay in sync.
     * </p>
     *
     * @param {Object} options Object with the following properties:
     * @param {String} options.name The glTF animation name that identifies the animation.
     * @param {JulianDate} [options.startTime] The scene time to start playing the animation.  When this is <code>undefined</code>, the animation starts at the next frame.
     * @param {Number} [options.delay=0.0] The delay, in seconds, from <code>startTime</code> to start playing.
     * @param {JulianDate} [options.stopTime] The scene time to stop playing the animation.  When this is <code>undefined</code>, the animation is played for its full duration.
     * @param {Boolean} [options.removeOnStop=false] When <code>true</code>, the animation is removed after it stops playing.
     * @param {Number} [options.speedup=1.0] Values greater than <code>1.0</code> increase the speed that the animation is played relative to the scene clock speed; values less than <code>1.0</code> decrease the speed.
     * @param {Boolean} [options.reverse=false] When <code>true</code>, the animation is played in reverse.
     * @param {ModelAnimationLoop} [options.loop=ModelAnimationLoop.NONE] Determines if and how the animation is looped.
     * @returns {ModelAnimation} The animation that was added to the collection.
     *
     * @exception {DeveloperError} Animations are not loaded.  Wait for the {@link Model#readyToRender} event.
     * @exception {DeveloperError} options.name must be a valid animation name.
     * @exception {DeveloperError} options.speedup must be greater than zero.
     *
     * @example
     * // Example 1. Add an animation
     * model.activeAnimations.add({
     *   name : 'animation name'
     * });
     *
     * @example
     * // Example 2. Add an animation and provide all properties and events
     * var startTime = JulianDate.now();
     *
     * var animation = model.activeAnimations.add({
     *   name : 'another animation name',
     *   startTime : startTime,
<<<<<<< HEAD
     *   delay : 0.0,                          // Play at startTime (default)
     *   stopTime : JulianDate.addSeconds(startTime, 4.0),
=======
     *   startOffset : 0.0,                    // Play at startTime (default)
     *   stopTime : JulianDate.addSeconds(startTime, 4.0, new JulianDate()),
>>>>>>> 531b370f
     *   removeOnStop : false,                 // Do not remove when animation stops (default)
     *   speedup : 2.0,                        // Play at double speed
     *   reverse : true,                       // Play in reverse
     *   loop : ModelAnimationLoop.REPEAT      // Loop the animation
     * });
     *
     * animation.start.addEventListener(function(model, animation) {
     *   console.log('Animation started: ' + animation.name);
     * });
     * animation.update.addEventListener(function(model, animation, time) {
     *   console.log('Animation updated: ' + animation.name + '. glTF animation time: ' + time);
     * });
     * animation.stop.addEventListener(function(model, animation) {
     *   console.log('Animation stopped: ' + animation.name);
     * });
     */
    ModelAnimationCollection.prototype.add = function(options) {
        options = defaultValue(options, defaultValue.EMPTY_OBJECT);

        var model = this._model;
        var animations = model._runtime.animations;

        //>>includeStart('debug', pragmas.debug);
        if (!defined(animations)) {
            throw new DeveloperError('Animations are not loaded.  Wait for the model\'s readyToRender event or ready property.');
        }
        //>>includeEnd('debug');

        var animation = animations[options.name];

        //>>includeStart('debug', pragmas.debug);
        if (!defined(animation)) {
            throw new DeveloperError('options.name must be a valid animation name.');
        }

        if (defined(options.speedup) && (options.speedup <= 0.0)) {
            throw new DeveloperError('options.speedup must be greater than zero.');
        }
        //>>includeEnd('debug');

        var scheduledAnimation = new ModelAnimation(options, model, animation);
        this._scheduledAnimations.push(scheduledAnimation);
        this.animationAdded.raiseEvent(model, scheduledAnimation);
        return scheduledAnimation;
    };

    /**
     * Creates and adds an animation with the specified initial properties to the collection
     * for each animation in the model.
     * <p>
     * This raises the {@link ModelAnimationCollection#animationAdded} event for each model so, for example, a UI can stay in sync.
     * </p>
     *
     * @param {Object} [options] Object with the following properties:
     * @param {JulianDate} [options.startTime] The scene time to start playing the animations.  When this is <code>undefined</code>, the animations starts at the next frame.
     * @param {Number} [options.delay=0.0] The delay, in seconds, from <code>startTime</code> to start playing.
     * @param {JulianDate} [options.stopTime] The scene time to stop playing the animations.  When this is <code>undefined</code>, the animations are played for its full duration.
     * @param {Boolean} [options.removeOnStop=false] When <code>true</code>, the animations are removed after they stop playing.
     * @param {Number} [options.speedup=1.0] Values greater than <code>1.0</code> increase the speed that the animations play relative to the scene clock speed; values less than <code>1.0</code> decrease the speed.
     * @param {Boolean} [options.reverse=false] When <code>true</code>, the animations are played in reverse.
     * @param {ModelAnimationLoop} [options.loop=ModelAnimationLoop.NONE] Determines if and how the animations are looped.
     * @returns {ModelAnimation[]} An array of {@link ModelAnimation} objects, one for each animation added to the collection.  If there are no glTF animations, the array is empty.
     *
     * @exception {DeveloperError} Animations are not loaded.  Wait for the {@link Model#readyToRender} event.
     * @exception {DeveloperError} options.speedup must be greater than zero.
     *
     * @example
     * model.activeAnimations.addAll({
     *   speedup : 0.5,                        // Play at half-speed
     *   loop : ModelAnimationLoop.REPEAT      // Loop the animations
     * });
     */
    ModelAnimationCollection.prototype.addAll = function(options) {
        options = defaultValue(options, defaultValue.EMPTY_OBJECT);

        //>>includeStart('debug', pragmas.debug);
        if (!defined(this._model._runtime.animations)) {
            throw new DeveloperError('Animations are not loaded.  Wait for the model\'s readyToRender event or ready property.');
        }

        if (defined(options.speedup) && (options.speedup <= 0.0)) {
            throw new DeveloperError('options.speedup must be greater than zero.');
        }
        //>>includeEnd('debug');

        options = clone(options);

        var scheduledAnimations = [];
        var animations = this._model.gltf.animations;
        for (var name in animations) {
            if (animations.hasOwnProperty(name)) {
                options.name = name;
                scheduledAnimations.push(this.add(options));
            }
        }

        return scheduledAnimations;
    };

    /**
     * Removes an animation from the collection.
     * <p>
     * This raises the {@link ModelAnimationCollection#animationRemoved} event so, for example, a UI can stay in sync.
     * </p>
     * <p>
     * An animation can also be implicitly removed from the collection by setting {@link ModelAnimation#removeOnStop} to
     * <code>true</code>.  The {@link ModelAnimationCollection#animationRemoved} event is still fired when the animation is removed.
     * </p>
     *
     * @param {ModelAnimation} animation The animation to remove.
     * @returns {Boolean} <code>true</code> if the animation was removed; <code>false</code> if the animation was not found in the collection.
     *
     * @example
     * var a = model.activeAnimations.add({
     *   name : 'animation name'
     * });
     * model.activeAnimations.remove(a); // Returns true
     */
    ModelAnimationCollection.prototype.remove = function(animation) {
        if (defined(animation)) {
            var animations = this._scheduledAnimations;
            var i = animations.indexOf(animation);
            if (i !== -1) {
                animations.splice(i, 1);
                this.animationRemoved.raiseEvent(this._model, animation);
                return true;
            }
        }

        return false;
    };

    /**
     * Removes all animations from the collection.
     * <p>
     * This raises the {@link ModelAnimationCollection#animationRemoved} event for each
     * animation so, for example, a UI can stay in sync.
     * </p>
     */
    ModelAnimationCollection.prototype.removeAll = function() {
        var model = this._model;
        var animations = this._scheduledAnimations;
        var length = animations.length;

        this._scheduledAnimations = [];

        for (var i = 0; i < length; ++i) {
            this.animationRemoved.raiseEvent(model, animations[i]);
        }
    };

    /**
     * Determines whether this collection contains a given animation.
     *
     * @param {ModelAnimation} animation The animation to check for.
     * @returns {Boolean} <code>true</code> if this collection contains the animation, <code>false</code> otherwise.
     */
    ModelAnimationCollection.prototype.contains = function(animation) {
        if (defined(animation)) {
            return (this._scheduledAnimations.indexOf(animation) !== -1);
        }

        return false;
    };

    /**
     * Returns the animation in the collection at the specified index.  Indices are zero-based
     * and increase as animations are added.  Removing an animation shifts all animations after
     * it to the left, changing their indices.  This function is commonly used to iterate over
     * all the animations in the collection.
     *
     * @param {Number} index The zero-based index of the animation.
     * @returns {ModelAnimation} The animation at the specified index.
     *
     * @example
     * // Output the names of all the animations in the collection.
     * var animations = model.activeAnimations;
     * var length = animations.length;
     * for (var i = 0; i < length; ++i) {
     *   console.log(animations.get(i).name);
     * }
     */
    ModelAnimationCollection.prototype.get = function(index) {
        //>>includeStart('debug', pragmas.debug);
        if (!defined(index)) {
            throw new DeveloperError('index is required.');
        }
        //>>includeEnd('debug');

        return this._scheduledAnimations[index];
    };

    function animateChannels(runtimeAnimation, localAnimationTime) {
        var channelEvaluators = runtimeAnimation.channelEvaluators;
        var length = channelEvaluators.length;
        for (var i = 0; i < length; ++i) {
            channelEvaluators[i](localAnimationTime);
        }
    }

    var animationsToRemove = [];

    function createAnimationRemovedFunction(modelAnimationCollection, model, animation) {
        return function() {
            modelAnimationCollection.animationRemoved.raiseEvent(model, animation);
        };
    }

    /**
     * @private
     */
    ModelAnimationCollection.prototype.update = function(frameState) {
        if (JulianDate.equals(frameState.time, this._previousTime)) {
            // Animations are currently only time-dependent so do not animate when paused or picking
            return false;
        }
        this._previousTime = JulianDate.clone(frameState.time, this._previousTime);

        var animationOccured = false;
        var sceneTime = frameState.time;

        var model = this._model;
        var scheduledAnimations = this._scheduledAnimations;
        var length = scheduledAnimations.length;

        for (var i = 0; i < length; ++i) {
            var scheduledAnimation = scheduledAnimations[i];
            var runtimeAnimation = scheduledAnimation._runtimeAnimation;

            if (!defined(scheduledAnimation._startTime)) {
<<<<<<< HEAD
                scheduledAnimation._startTime = JulianDate.addSeconds(defaultValue(scheduledAnimation.startTime, sceneTime), scheduledAnimation.delay);
=======
                scheduledAnimation._startTime = JulianDate.addSeconds(defaultValue(scheduledAnimation.startTime, sceneTime), scheduledAnimation.startOffset, new JulianDate());
>>>>>>> 531b370f
            }

            if (!defined(scheduledAnimation._duration)) {
                scheduledAnimation._duration = runtimeAnimation.stopTime * (1.0 / scheduledAnimation.speedup);
            }

            var startTime = scheduledAnimation._startTime;
            var duration = scheduledAnimation._duration;
            var stopTime = scheduledAnimation.stopTime;

            // [0.0, 1.0] normalized local animation time
            var delta = (duration !== 0.0) ? (JulianDate.getSecondsDifference(sceneTime, startTime) / duration) : 0.0;
            var pastStartTime = (delta >= 0.0);

            // Play animation if
            // * we are after the start time, and
            // * before the end of the animation's duration or the animation is being repeated, and
            // * we did not reach a user-provided stop time.
            var play = pastStartTime &&
                       ((delta <= 1.0) ||
                        ((scheduledAnimation.loop === ModelAnimationLoop.REPEAT) ||
                         (scheduledAnimation.loop === ModelAnimationLoop.MIRRORED_REPEAT))) &&
                       (!defined(stopTime) || JulianDate.lessThanOrEquals(sceneTime, stopTime));

            if (play) {
                // STOPPED -> ANIMATING state transition?
                if (scheduledAnimation._state === ModelAnimationState.STOPPED) {
                    scheduledAnimation._state = ModelAnimationState.ANIMATING;
                    if (scheduledAnimation.start.numberOfListeners > 0) {
                        frameState.afterRender.push(scheduledAnimation._raiseStartEvent);
                    }
                }

                // Truncate to [0.0, 1.0] for repeating animations
                if (scheduledAnimation.loop === ModelAnimationLoop.REPEAT) {
                    delta = delta - Math.floor(delta);
                } else if (scheduledAnimation.loop === ModelAnimationLoop.MIRRORED_REPEAT) {
                    var floor = Math.floor(delta);
                    var fract = delta - floor;
                    // When even use (1.0 - fract) to mirror repeat
                    delta = (floor % 2 === 1.0) ? (1.0 - fract) : fract;
                }

                if (scheduledAnimation.reverse) {
                    delta = 1.0 - delta;
                }

                var localAnimationTime = delta * duration * scheduledAnimation.speedup;
                // Clamp in case floating-point roundoff goes outside the animation's first or last keyframe
                localAnimationTime = CesiumMath.clamp(localAnimationTime, runtimeAnimation.startTime, runtimeAnimation.stopTime);

                animateChannels(runtimeAnimation, localAnimationTime);

                if (scheduledAnimation.update.numberOfListeners > 0) {
                    scheduledAnimation._updateEventTime = localAnimationTime;
                    frameState.afterRender.push(scheduledAnimation._raiseUpdateEvent);
                }
                animationOccured = true;
            } else {
                // ANIMATING -> STOPPED state transition?
                if (pastStartTime && (scheduledAnimation._state === ModelAnimationState.ANIMATING)) {
                    scheduledAnimation._state = ModelAnimationState.STOPPED;
                    if (scheduledAnimation.stop.numberOfListeners > 0) {
                        frameState.afterRender.push(scheduledAnimation._raiseStopEvent);
                    }

                    if (scheduledAnimation.removeOnStop) {
                        animationsToRemove.push(scheduledAnimation);
                    }
                }
            }
        }

        // Remove animations that stopped
        length = animationsToRemove.length;
        for (var j = 0; j < length; ++j) {
            var animationToRemove = animationsToRemove[j];
            scheduledAnimations.splice(scheduledAnimations.indexOf(animationToRemove), 1);
            frameState.afterRender.push(createAnimationRemovedFunction(this, model, animationToRemove));
        }
        animationsToRemove.length = 0;

        return animationOccured;
    };

    return ModelAnimationCollection;
});<|MERGE_RESOLUTION|>--- conflicted
+++ resolved
@@ -117,13 +117,8 @@
      * var animation = model.activeAnimations.add({
      *   name : 'another animation name',
      *   startTime : startTime,
-<<<<<<< HEAD
      *   delay : 0.0,                          // Play at startTime (default)
-     *   stopTime : JulianDate.addSeconds(startTime, 4.0),
-=======
-     *   startOffset : 0.0,                    // Play at startTime (default)
      *   stopTime : JulianDate.addSeconds(startTime, 4.0, new JulianDate()),
->>>>>>> 531b370f
      *   removeOnStop : false,                 // Do not remove when animation stops (default)
      *   speedup : 2.0,                        // Play at double speed
      *   reverse : true,                       // Play in reverse
@@ -354,11 +349,7 @@
             var runtimeAnimation = scheduledAnimation._runtimeAnimation;
 
             if (!defined(scheduledAnimation._startTime)) {
-<<<<<<< HEAD
-                scheduledAnimation._startTime = JulianDate.addSeconds(defaultValue(scheduledAnimation.startTime, sceneTime), scheduledAnimation.delay);
-=======
-                scheduledAnimation._startTime = JulianDate.addSeconds(defaultValue(scheduledAnimation.startTime, sceneTime), scheduledAnimation.startOffset, new JulianDate());
->>>>>>> 531b370f
+                scheduledAnimation._startTime = JulianDate.addSeconds(defaultValue(scheduledAnimation.startTime, sceneTime), scheduledAnimation.delay, new JulianDate());
             }
 
             if (!defined(scheduledAnimation._duration)) {
