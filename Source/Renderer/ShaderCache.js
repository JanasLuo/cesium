define([
        '../Core/defined',
        '../Core/defineProperties',
        '../Core/destroyObject',
        './ShaderProgram',
        './ShaderSource'
    ], function(
        defined,
        defineProperties,
        destroyObject,
        ShaderProgram,
        ShaderSource) {
    'use strict';

    /**
     * @private
     */
    function ShaderCache(context) {
        this._context = context;
        this._shaders = {};
        this._numberOfShaders = 0;
        this._shadersToRelease = {};
    }

    defineProperties(ShaderCache.prototype, {
        numberOfShaders : {
            get : function() {
                return this._numberOfShaders;
            }
        }
    });

    /**
     * Returns a shader program from the cache, or creates and caches a new shader program,
     * given the GLSL vertex and fragment shader source and attribute locations.
     * <p>
     * The difference between this and {@link ShaderCache#getShaderProgram}, is this is used to
     * replace an existing reference to a shader program, which is passed as the first argument.
     * </p>
     *
     * @param {Object} options Object with the following properties:
     * @param {ShaderProgram} [options.shaderProgram] The shader program that is being reassigned.
     * @param {String|ShaderSource} options.vertexShaderSource The GLSL source for the vertex shader.
     * @param {String|ShaderSource} options.fragmentShaderSource The GLSL source for the fragment shader.
     * @param {Object} options.attributeLocations Indices for the attribute inputs to the vertex shader.

     * @returns {ShaderProgram} The cached or newly created shader program.
     *
     *
     * @example
     * this._shaderProgram = context.shaderCache.replaceShaderProgram({
     *     shaderProgram : this._shaderProgram,
     *     vertexShaderSource : vs,
     *     fragmentShaderSource : fs,
     *     attributeLocations : attributeLocations
     * });
     *
     * @see ShaderCache#getShaderProgram
     */
    ShaderCache.prototype.replaceShaderProgram = function(options) {
        if (defined(options.shaderProgram)) {
            options.shaderProgram.destroy();
        }

        return this.getShaderProgram(options);
    };

    /**
     * Returns a shader program from the cache, or creates and caches a new shader program,
     * given the GLSL vertex and fragment shader source and attribute locations.
     *
     * @param {Object} options Object with the following properties:
     * @param {String|ShaderSource} options.vertexShaderSource The GLSL source for the vertex shader.
     * @param {String|ShaderSource} options.fragmentShaderSource The GLSL source for the fragment shader.
     * @param {Object} options.attributeLocations Indices for the attribute inputs to the vertex shader.
     *
     * @returns {ShaderProgram} The cached or newly created shader program.
     */
    ShaderCache.prototype.getShaderProgram = function(options) {
        // convert shaders which are provided as strings into ShaderSource objects
        // because ShaderSource handles all the automatic including of built-in functions, etc.

        var vertexShaderSource = options.vertexShaderSource;
        var fragmentShaderSource = options.fragmentShaderSource;
        var attributeLocations = options.attributeLocations;

        if (typeof vertexShaderSource === 'string') {
            vertexShaderSource = new ShaderSource({
                sources : [vertexShaderSource]
            });
        }

        if (typeof fragmentShaderSource === 'string') {
            fragmentShaderSource = new ShaderSource({
                sources : [fragmentShaderSource]
            });
        }

<<<<<<< HEAD
        var vertexShaderText = vertexShaderSource.createCombinedVertexShader(this._context.webgl2);
        var fragmentShaderText = fragmentShaderSource.createCombinedFragmentShader(this._context.webgl2);
=======
        var vertexShaderText = vertexShaderSource.createCombinedVertexShader(this._context);
        var fragmentShaderText = fragmentShaderSource.createCombinedFragmentShader(this._context);
>>>>>>> c6d302fb

        var keyword = vertexShaderText + fragmentShaderText + JSON.stringify(attributeLocations);
        var cachedShader;

        if (defined(this._shaders[keyword])) {
            cachedShader = this._shaders[keyword];

            // No longer want to release this if it was previously released.
            delete this._shadersToRelease[keyword];
        } else {
            var context = this._context;
            var shaderProgram = new ShaderProgram({
                gl : context._gl,
                logShaderCompilation : context.logShaderCompilation,
                debugShaders : context.debugShaders,
                vertexShaderSource : vertexShaderSource,
                vertexShaderText : vertexShaderText,
                fragmentShaderSource : fragmentShaderSource,
                fragmentShaderText : fragmentShaderText,
                attributeLocations : attributeLocations
            });

            cachedShader = {
                cache : this,
                shaderProgram : shaderProgram,
                keyword : keyword,
                derivedKeywords : [],
                count : 0
            };

            // A shader can't be in more than one cache.
            shaderProgram._cachedShader = cachedShader;
            this._shaders[keyword] = cachedShader;
            ++this._numberOfShaders;
        }

        ++cachedShader.count;
        return cachedShader.shaderProgram;
    };

    ShaderCache.prototype.getDerivedShaderProgram = function(shaderProgram, keyword) {
        var cachedShader = shaderProgram._cachedShader;
        var derivedKeyword = keyword + cachedShader.keyword;
        var cachedDerivedShader = this._shaders[derivedKeyword];
        if (!defined(cachedDerivedShader)) {
            return undefined;
        }

        return cachedDerivedShader.shaderProgram;
    };

    ShaderCache.prototype.createDerivedShaderProgram = function(shaderProgram, keyword, options) {
        var cachedShader = shaderProgram._cachedShader;
        var derivedKeyword = keyword + cachedShader.keyword;

        var vertexShaderSource = options.vertexShaderSource;
        var fragmentShaderSource = options.fragmentShaderSource;
        var attributeLocations = options.attributeLocations;

        if (typeof vertexShaderSource === 'string') {
            vertexShaderSource = new ShaderSource({
                sources : [vertexShaderSource]
            });
        }

        if (typeof fragmentShaderSource === 'string') {
            fragmentShaderSource = new ShaderSource({
                sources : [fragmentShaderSource]
            });
        }

        var context = this._context;
<<<<<<< HEAD
        
        var vertexShaderText = vertexShaderSource.createCombinedVertexShader(context.webgl2);
        var fragmentShaderText = fragmentShaderSource.createCombinedFragmentShader(context.webgl2);
=======

        var vertexShaderText = vertexShaderSource.createCombinedVertexShader(context);
        var fragmentShaderText = fragmentShaderSource.createCombinedFragmentShader(context);
>>>>>>> c6d302fb

        var derivedShaderProgram = new ShaderProgram({
            gl : context._gl,
            logShaderCompilation : context.logShaderCompilation,
            debugShaders : context.debugShaders,
            vertexShaderSource : vertexShaderSource,
            vertexShaderText : vertexShaderText,
            fragmentShaderSource : fragmentShaderSource,
            fragmentShaderText : fragmentShaderText,
            attributeLocations : attributeLocations
        });

        var derivedCachedShader = {
            cache : this,
            shaderProgram : derivedShaderProgram,
            keyword : derivedKeyword,
            derivedKeywords : [],
            count : 0
        };

        cachedShader.derivedKeywords.push(keyword);
        derivedShaderProgram._cachedShader = derivedCachedShader;
        this._shaders[derivedKeyword] = derivedCachedShader;
        return derivedShaderProgram;
    };

    function destroyShader(cache, cachedShader) {
        var derivedKeywords = cachedShader.derivedKeywords;
        var length = derivedKeywords.length;
        for (var i = 0; i < length; ++i) {
            var keyword = derivedKeywords[i] + cachedShader.keyword;
            var derivedCachedShader = cache._shaders[keyword];
            destroyShader(cache, derivedCachedShader);
        }

        delete cache._shaders[cachedShader.keyword];
        cachedShader.shaderProgram.finalDestroy();
    }

    ShaderCache.prototype.destroyReleasedShaderPrograms = function() {
        var shadersToRelease = this._shadersToRelease;

        for ( var keyword in shadersToRelease) {
            if (shadersToRelease.hasOwnProperty(keyword)) {
                var cachedShader = shadersToRelease[keyword];
                destroyShader(this, cachedShader);
                --this._numberOfShaders;
            }
        }

        this._shadersToRelease = {};
    };

    ShaderCache.prototype.releaseShaderProgram = function(shaderProgram) {
        if (defined(shaderProgram)) {
            var cachedShader = shaderProgram._cachedShader;
            if (cachedShader && (--cachedShader.count === 0)) {
                this._shadersToRelease[cachedShader.keyword] = cachedShader;
            }
        }
    };

    ShaderCache.prototype.isDestroyed = function() {
        return false;
    };

    ShaderCache.prototype.destroy = function() {
        var shaders = this._shaders;
        for (var keyword in shaders) {
            if (shaders.hasOwnProperty(keyword)) {
                shaders[keyword].shaderProgram.finalDestroy();
            }
        }
        return destroyObject(this);
    };

    return ShaderCache;
});<|MERGE_RESOLUTION|>--- conflicted
+++ resolved
@@ -96,13 +96,8 @@
             });
         }
 
-<<<<<<< HEAD
-        var vertexShaderText = vertexShaderSource.createCombinedVertexShader(this._context.webgl2);
-        var fragmentShaderText = fragmentShaderSource.createCombinedFragmentShader(this._context.webgl2);
-=======
         var vertexShaderText = vertexShaderSource.createCombinedVertexShader(this._context);
         var fragmentShaderText = fragmentShaderSource.createCombinedFragmentShader(this._context);
->>>>>>> c6d302fb
 
         var keyword = vertexShaderText + fragmentShaderText + JSON.stringify(attributeLocations);
         var cachedShader;
@@ -175,15 +170,9 @@
         }
 
         var context = this._context;
-<<<<<<< HEAD
-        
-        var vertexShaderText = vertexShaderSource.createCombinedVertexShader(context.webgl2);
-        var fragmentShaderText = fragmentShaderSource.createCombinedFragmentShader(context.webgl2);
-=======
 
         var vertexShaderText = vertexShaderSource.createCombinedVertexShader(context);
         var fragmentShaderText = fragmentShaderSource.createCombinedFragmentShader(context);
->>>>>>> c6d302fb
 
         var derivedShaderProgram = new ShaderProgram({
             gl : context._gl,
