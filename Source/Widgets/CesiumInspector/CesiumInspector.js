--- conflicted
+++ resolved
@@ -101,7 +101,11 @@
         performanceContainer.className = 'cesium-cesiumInspector-performanceDisplay';
         generalSection.appendChild(performanceContainer);
 
-<<<<<<< HEAD
+        var shaderCacheDisplay = document.createElement('div');
+        shaderCacheDisplay.className = 'cesium-cesiumInspector-shaderCache';
+        shaderCacheDisplay.setAttribute('data-bind', 'html: shaderCacheText');
+        generalSection.appendChild(shaderCacheDisplay);
+
         var globeDepth = document.createElement('div');
         generalSection.appendChild(globeDepth);
         var gCheckbox = document.createElement('input');
@@ -135,12 +139,6 @@
         gPlusButton.className = 'cesium-cesiumInspector-pickButton';
         gPlusButton.setAttribute('data-bind', 'click: incrementGlobeDepthFrustum');
         globeDepthFrustum.appendChild(gPlusButton);
-=======
-        var shaderCacheDisplay = document.createElement('div');
-        shaderCacheDisplay.className = 'cesium-cesiumInspector-shaderCache';
-        shaderCacheDisplay.setAttribute('data-bind', 'html: shaderCacheText');
-        generalSection.appendChild(shaderCacheDisplay);
->>>>>>> e92bd3ff
 
         // Primitives
         var prim = document.createElement('div');
