/*global define*/
define([
        './defaultValue',
        './defined',
        './DeveloperError',
        './Math'
    ], function(
        defaultValue,
        defined,
        DeveloperError,
        CesiumMath) {
    "use strict";

    var factorial = CesiumMath.factorial;

    function calculateCoefficientTerm(x, zIndices, xTable, derivOrder, termOrder, reservedIndices) {
        var result = 0;
        var reserved;
        var i;
        var j;

        if (derivOrder > 0) {
            for (i = 0; i < termOrder; i++) {
                reserved = false;
                for (j = 0; j < reservedIndices.length && !reserved; j++) {
                    if (i === reservedIndices[j]) {
                        reserved = true;
                    }
                }

                if (!reserved) {
                    reservedIndices.push(i);
                    result += calculateCoefficientTerm(x, zIndices, xTable, derivOrder - 1, termOrder, reservedIndices);
                    reservedIndices.splice(reservedIndices.length - 1, 1);
                }
            }

            return result;
        }

        result = 1;
        for (i = 0; i < termOrder; i++) {
            reserved = false;
            for (j = 0; j < reservedIndices.length && !reserved; j++) {
                if (i === reservedIndices[j]) {
                    reserved = true;
                }
            }

            if (!reserved) {
                result *= x - xTable[zIndices[i]];
            }
        }

        return result;
    }

    /**
     * Functions for performing Hermite interpolation.
     * @exports HermitePolynomialApproximation
     *
     * @see LinearApproximation
     * @see LagrangePolynomialApproximation
     */
    var HermitePolynomialApproximation = {
        type : 'Hermite'
    };

    /**
     * Given the input order and desired degree, returns the number of data points required for interpolation.
     *
     * @memberof HermitePolynomialApproximation
     *
<<<<<<< HEAD
     * @param {Number}degree The desired degree of interpolation.
     *
     * @param {Number} [inputOrder=0]  The order of the inputs (0 means just the data, 1 means the data and its derivative, etc).
=======
     * @param {Number} degree The desired degree of interpolation.
>>>>>>> f2014afa
     *
     * @returns The number of required data points needed for the desired degree of interpolation.
     *
     * @exception {DeveloperError} The degree argument is required.
     * @exception {DeveloperError} The degree argument must be greater than or equal to 1.
     * @exception {DeveloperError} The order argument must be greater than or equal to 0.
     */
    HermitePolynomialApproximation.getRequiredDataPoints = function(degree, inputOrder) {

        inputOrder = defaultValue(inputOrder, 0);

        //>>includeStart('debug', pragmas.debug);
        if (!defined(degree)) {
            throw new DeveloperError('degree is required');
        }
        if (degree < 1) {
            throw new DeveloperError('degree must be 1 or greater');
        }
        if (degree < 1) {
            throw new DeveloperError('degree must be 0 or greater');
        }
        //>>includeEnd('debug');

        return Math.max(Math.floor((degree + 1) / (inputOrder + 1)), 2);
    };

    /**
     * <p>
     * Interpolates values using Hermite Polynomial Approximation.
     * </p>
     *
     * @param {Number} x The independent variable for which the dependent variables will be interpolated.
     *
     * @param {Number[]} xTable The array of independent variables to use to interpolate.  The values
     * in this array must be in increasing order and the same value must not occur twice in the array.
     *
     * @param {Number[]} yTable The array of dependent variables to use to interpolate.  For a set of three
     * dependent values (p,q,w) at time 1 and time 2 this should be as follows: {p1, q1, w1, p2, q2, w2}.
     *
     * @param {Number} yStride The number of dependent variable values in yTable corresponding to
     * each independent variable value in xTable.
     *
     * @param {Number[]} [result] An existing array into which to store the result.
     *
     * @returns The array of interpolated values, or the result parameter if one was provided.
     *
     * @see LinearApproximation
     * @see LagrangePolynomialApproximation
     *
     * @memberof HermitePolynomialApproximation
     */
    HermitePolynomialApproximation.interpolateOrderZero = function(x, xTable, yTable, yStride, result) {
        if (!defined(result)) {
            result = new Array(yStride);
        }

        var i;
        var j;
        var d;
        var s;
        var len;
        var index;
        var length = xTable.length;
        var coefficients = new Array(yStride);

        for (i = 0; i < yStride; i++) {
            result[i] = 0;

            var l = new Array(length);
            coefficients[i] = l;
            for (j = 0; j < length; j++) {
                l[j] = [];
            }
        }

        var zIndicesLength = length, zIndices = new Array(zIndicesLength);

        for (i = 0; i < zIndicesLength; i++) {
            zIndices[i] = i;
        }

        var highestNonZeroCoef = length - 1;
        for (s = 0; s < yStride; s++) {
            for (j = 0; j < zIndicesLength; j++) {
                index = zIndices[j] * yStride + s;
                coefficients[s][0].push(yTable[index]);
            }

            for (i = 1; i < zIndicesLength; i++) {
                var nonZeroCoefficients = false;
                for (j = 0; j < zIndicesLength - i; j++) {
                    var zj = xTable[zIndices[j]];
                    var zn = xTable[zIndices[j + i]];

                    var numerator;
                    if (zn - zj <= 0) {
                        index = zIndices[j] * yStride + yStride * i + s;
                        numerator = yTable[index];
                        coefficients[s][i].push(numerator / factorial(i));
                    } else {
                        numerator = (coefficients[s][i - 1][j + 1] - coefficients[s][i - 1][j]);
                        coefficients[s][i].push(numerator / (zn - zj));
                    }
                    nonZeroCoefficients = nonZeroCoefficients || (numerator !== 0);
                }

                if (!nonZeroCoefficients) {
                    highestNonZeroCoef = i - 1;
                }
            }
        }

        for (d = 0, len = 0; d <= len; d++) {
            for (i = d; i <= highestNonZeroCoef; i++) {
                var tempTerm = calculateCoefficientTerm(x, zIndices, xTable, d, i, []);
                for (s = 0; s < yStride; s++) {
                    var coeff = coefficients[s][i][0];
                    result[s + d * yStride] += coeff * tempTerm;
                }
            }
        }

        return result;
    };

    HermitePolynomialApproximation.interpolate = function(x, xTable, yTable, yStride, inputOrder, outputOrder, result) {
        var resultLength = yStride * (outputOrder + 1);
        if (!defined(result)) {
            result = new Array(resultLength);
        }
        for (var r = 0; r < resultLength; r++) {
            result[r] = 0;
        }

        var length = xTable.length;
        // The zIndices array holds copies of the addresses of the xTable values
        // in the range we're looking at. Even though this just holds information already
        // available in xTable this is a much more convenient format.
        var zIndices = new Array(length * (inputOrder + 1));
        for (var i = 0; i < length; i++) {
            for (var j = 0; j < (inputOrder + 1); j++) {
                zIndices[i * (inputOrder + 1) + j] = i;
            }
        }

        var coefficientArraySize = Math.floor(yStride * zIndices.length * (zIndices.length + 1) / 2);
        var coefficients = new Array(coefficientArraySize);

        var highestNonZeroCoef = fillCoefficientList(coefficients, zIndices, xTable, yTable, yStride, inputOrder);

        for (var d = 0; d <= Math.min(highestNonZeroCoef, outputOrder); d++) {
            for (i = d; i <= highestNonZeroCoef; i++) {
                var tempList = [];
                var tempTerm = calculateCoefficientTerm(x, zIndices, xTable, d, i, tempList);
                var dimTwo = Math.floor(i * (1 - i) / 2) + (zIndices.length * i);

                for (var s = 0; s < yStride; s++) {
                    var dimOne = Math.floor(s * zIndices.length * (zIndices.length + 1) / 2);
                    var coef = coefficients[dimOne + dimTwo];
                    result[s + d * yStride] += coef * tempTerm;
                }
            }
        }

        return result;
    };

    function fillCoefficientList(coefficients, zIndices, xTable, yTable, yStride, inputOrder) {

        var highestNonZero = -1;
        for (var s = 0; s < yStride; s++) {
            var dimOne = Math.floor(s * zIndices.length * (zIndices.length + 1) / 2);

            var index;
            var j;
            for (j = 0; j < zIndices.length; j++) {
                index = zIndices[j] * yStride * (inputOrder + 1) + s;
                coefficients[dimOne + j] = yTable[index];
            }

            for (var i = 1; i < zIndices.length; i++) {
                var coefIndex = 0;
                var dimTwo = Math.floor(i * (1 - i) / 2) + (zIndices.length * i);
                var nonZeroCoefficients = false;
                for (j = 0; j < zIndices.length - i; j++) {
                    var zj = xTable[zIndices[j]];
                    var zn = xTable[zIndices[j + i]];

                    var numerator;
                    var coefficient;
                    if (zn - zj <= 0) {
                        index = zIndices[j] * yStride * (inputOrder + 1) + yStride * i + s;
                        numerator = yTable[index];
                        coefficient = (numerator / CesiumMath.factorial(i));
                        coefficients[dimOne + dimTwo + coefIndex] = coefficient;
                        coefIndex++;
                    } else {
                        var dimTwoMinusOne = Math.floor((i - 1) * (2 - i) / 2) + (zIndices.length * (i - 1));
                        numerator = coefficients[dimOne + dimTwoMinusOne + j + 1] - coefficients[dimOne + dimTwoMinusOne + j];
                        coefficient = (numerator / (zn - zj));
                        coefficients[dimOne + dimTwo + coefIndex] = coefficient;
                        coefIndex++;
                    }
                    nonZeroCoefficients = nonZeroCoefficients || (numerator !== 0.0);
                }

                if (nonZeroCoefficients) {
                    highestNonZero = Math.max(highestNonZero, i);
                }
            }
        }

        return highestNonZero;
    }

    return HermitePolynomialApproximation;
});<|MERGE_RESOLUTION|>--- conflicted
+++ resolved
@@ -71,17 +71,12 @@
      *
      * @memberof HermitePolynomialApproximation
      *
-<<<<<<< HEAD
-     * @param {Number}degree The desired degree of interpolation.
+     * @param {Number} degree The desired degree of interpolation.
      *
      * @param {Number} [inputOrder=0]  The order of the inputs (0 means just the data, 1 means the data and its derivative, etc).
-=======
-     * @param {Number} degree The desired degree of interpolation.
->>>>>>> f2014afa
      *
      * @returns The number of required data points needed for the desired degree of interpolation.
      *
-     * @exception {DeveloperError} The degree argument is required.
      * @exception {DeveloperError} The degree argument must be greater than or equal to 1.
      * @exception {DeveloperError} The order argument must be greater than or equal to 0.
      */
