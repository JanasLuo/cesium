--- conflicted
+++ resolved
@@ -368,13 +368,10 @@
                 return unwrapColorInterval(czmlInterval);
             case CornerType:
                 return CornerType[defaultValue(czmlInterval.cornerType, czmlInterval)];
-<<<<<<< HEAD
             case HeightReference:
                 return HeightReference[defaultValue(czmlInterval.heightReference, czmlInterval)];
-=======
             case HorizontalOrigin:
                 return HorizontalOrigin[defaultValue(czmlInterval.horizontalOrigin, czmlInterval)];
->>>>>>> ef3e037c
             case Image:
                 return unwrapUriInterval(czmlInterval, sourceUri);
             case JulianDate:
