<<<<<<< HEAD
defineSuite([
        'Core/HeightmapTerrainData',
        'Core/GeographicProjection',
        'Core/GeographicTilingScheme',
        'Core/TerrainData'
    ], function(
        HeightmapTerrainData,
        GeographicProjection,
        GeographicTilingScheme,
        TerrainData) {
     'use strict';
=======
import { GeographicTilingScheme } from '../../Source/Cesium.js';
import { HeightmapEncoding } from '../../Source/Cesium.js';
import { HeightmapTerrainData } from '../../Source/Cesium.js';
import { TerrainData } from '../../Source/Cesium.js';

describe('Core/HeightmapTerrainData', function() {
>>>>>>> e5cc188f

     it('conforms to TerrainData interface', function() {
         expect(HeightmapTerrainData).toConformToInterface(TerrainData);
     });

     describe('constructor', function() {
         it('requires buffer', function() {
             expect(function() {
                 return new HeightmapTerrainData();
             }).toThrowDeveloperError();

             expect(function() {
                 return new HeightmapTerrainData({
                     width : 5,
                     height : 5
                 });
             }).toThrowDeveloperError();
         });

         it('requires width', function() {
             expect(function() {
                 return new HeightmapTerrainData({
                     buffer : new Float32Array(25),
                     height : 5
                 });
             }).toThrowDeveloperError();
         });

         it('requires height', function() {
             expect(function() {
                 return new HeightmapTerrainData({
                     buffer : new Float32Array(25),
                     width : 5
                 });
             }).toThrowDeveloperError();
         });

         it('non-LERC encoded buffers sets correct buffer type', function() {
            var data = new HeightmapTerrainData({
                buffer : new Uint16Array(25),
                width : 5,
                height : 5
            });

            expect(data._encoding).toBe(HeightmapEncoding.NONE);
            expect(data._bufferType).toBe(Uint16Array);
         });

         it('LERC encoded buffers sets correct buffer type', function() {
            var data = new HeightmapTerrainData({
                buffer : new Uint16Array(25),
                width : 5,
                height : 5,
                encoding: HeightmapEncoding.LERC
            });

            expect(data._encoding).toBe(HeightmapEncoding.LERC);
            expect(data._bufferType).toBe(Float32Array);
         });
     });

     describe('createMesh', function() {
         var data;
         var tilingScheme;
         var geographicProjection = new GeographicProjection();
         var serializedMapProjection = geographicProjection.serialize();

         beforeEach(function() {
             tilingScheme = new GeographicTilingScheme();
             data = new HeightmapTerrainData({
                 buffer : new Float32Array(25),
                 width : 5,
                 height : 5
             });
         });

         it('requires tilingScheme', function() {
             expect(function() {
                 data.createMesh(undefined, 0, 0, 0, serializedMapProjection);
             }).toThrowDeveloperError();
         });

         it('requires x', function() {
             expect(function() {
                 data.createMesh(tilingScheme, undefined, 0, 0, serializedMapProjection);
             }).toThrowDeveloperError();
         });

         it('requires y', function() {
             expect(function() {
                 data.createMesh(tilingScheme, 0, undefined, 0, serializedMapProjection);
             }).toThrowDeveloperError();
         });

         it('requires level', function() {
             expect(function() {
                 data.createMesh(tilingScheme, 0, 0, undefined, serializedMapProjection);
             }).toThrowDeveloperError();
         });

         it('requires serializedMapProjection', function() {
            expect(function() {
                data.createMesh(tilingScheme, 0, 0, 0, undefined);
            }).toThrowDeveloperError();
        });
     });

     describe('upsample', function() {
         var data;
         var tilingScheme;

         var geographicProjection = new GeographicProjection();
         var serializedMapProjection = geographicProjection.serialize();

         beforeEach(function() {
             tilingScheme = new GeographicTilingScheme();
             data = new HeightmapTerrainData({
                 buffer : new Float32Array([1.0, 2.0, 3.0, 4.0, 5.0, 6.0, 7.0, 8.0, 9.0]),
                 width : 3,
                 height : 3
             });
         });

         it('requires tilingScheme', function() {
             expect(function() {
                 data.upsample(undefined, 0, 0, 0, 0, 0, 0);
             }).toThrowDeveloperError();
         });

         it('requires thisX', function() {
             expect(function() {
                 data.upsample(tilingScheme, undefined, 0, 0, 0, 0, 0);
             }).toThrowDeveloperError();
         });

         it('requires thisY', function() {
             expect(function() {
                 data.upsample(tilingScheme, 0, undefined, 0, 0, 0, 0);
             }).toThrowDeveloperError();
         });

         it('requires thisLevel', function() {
             expect(function() {
                 data.upsample(tilingScheme, 0, 0, undefined, 0, 0, 0);
             }).toThrowDeveloperError();
         });

         it('requires descendantX', function() {
             expect(function() {
                 data.upsample(tilingScheme, 0, 0, 0, undefined, 0, 0);
             }).toThrowDeveloperError();
         });

         it('requires descendantY', function() {
             expect(function() {
                 data.upsample(tilingScheme, 0, 0, 0, 0, undefined, 0);
             }).toThrowDeveloperError();
         });

         it('requires descendantLevel', function() {
             expect(function() {
                 data.upsample(tilingScheme, 0, 0, 0, 0, 0, undefined);
             }).toThrowDeveloperError();
         });

         it('can only upsample cross one level', function() {
             expect(function() {
                 data.upsample(tilingScheme, 0, 0, 0, 0, 0, 2);
             }).toThrowDeveloperError();
         });

         it('upsamples', function() {
             data = new HeightmapTerrainData({
                 buffer : new Float32Array([1.0, 2.0, 3.0, 4.0, 5.0, 6.0, 7.0, 8.0, 9.0, 10.0, 11.0, 12.0, 13.0, 14.0, 15.0, 16.0]),
                 width : 4,
                 height : 4
             });

             return data.createMesh(tilingScheme, 0, 0, 0, serializedMapProjection, 1).then(function() {
                 return data.upsample(tilingScheme, 0, 0, 0, 0, 0, 1);
             }).then(function(upsampled) {
                 expect(upsampled.wasCreatedByUpsampling()).toBe(true);
                 expect(upsampled._width).toBe(4);
                 expect(upsampled._height).toBe(4);
                 expect(upsampled._buffer).toEqual([1.0, 1.5, 2.0, 2.5, 3.0, 3.5, 4.0, 4.5, 5.0, 5.5, 6.0, 6.5, 7.0, 7.5, 8.0, 8.5]);
             });
         });

         it('upsample works with a stride', function() {
             data = new HeightmapTerrainData({
                 buffer : new Uint8Array([1, 1, 10, 2, 1, 10, 3, 1, 10, 4, 1, 10, 5, 1, 10, 6, 1, 10, 7, 1, 10, 8, 1, 10, 9, 1, 10, 10, 1, 10, 11, 1, 10, 12, 1, 10, 13, 1, 10, 14, 1, 10, 15, 1, 10, 16, 1, 10]),
                 width : 4,
                 height : 4,
                 structure : {
                     stride : 3,
                     elementsPerHeight : 2
                 }
             });

             return data.createMesh(tilingScheme, 0, 0, 0, serializedMapProjection, 1).then(function() {
                 return data.upsample(tilingScheme, 0, 0, 0, 0, 0, 1);
             }).then(function(upsampled) {
                 expect(upsampled.wasCreatedByUpsampling()).toBe(true);
                 expect(upsampled._width).toBe(4);
                 expect(upsampled._height).toBe(4);
                 expect(upsampled._buffer).toEqual([1, 1, 0, 1, 1, 0, 2, 1, 0, 2, 1, 0, 3, 1, 0, 3, 1, 0, 4, 1, 0, 4, 1, 0, 5, 1, 0, 5, 1, 0, 6, 1, 0, 6, 1, 0, 7, 1, 0, 7, 1, 0, 8, 1, 0, 8, 1, 0]);
             });
         });

         it('upsample works with a big endian stride', function() {
             data = new HeightmapTerrainData({
                 buffer : new Uint8Array([1, 1, 10, 1, 2, 10, 1, 3, 10, 1, 4, 10, 1, 5, 10, 1, 6, 10, 1, 7, 10, 1, 8, 10, 1, 9, 10, 1, 10, 10, 1, 11, 10, 1, 12, 10, 1, 13, 10, 1, 14, 10, 1, 15, 10, 1, 16, 10]),
                 width : 4,
                 height : 4,
                 structure : {
                     stride : 3,
                     elementsPerHeight : 2,
                     isBigEndian : true
                 }
             });

             return data.createMesh(tilingScheme, 0, 0, 0, serializedMapProjection, 1).then(function() {
                 return data.upsample(tilingScheme, 0, 0, 0, 0, 0, 1);
             }).then(function(upsampled) {
                 expect(upsampled.wasCreatedByUpsampling()).toBe(true);
                 expect(upsampled._width).toBe(4);
                 expect(upsampled._height).toBe(4);
                 expect(upsampled._buffer).toEqual([1, 1, 0, 1, 1, 0, 1, 2, 0, 1, 2, 0, 1, 3, 0, 1, 3, 0, 1, 4, 0, 1, 4, 0, 1, 5, 0, 1, 5, 0, 1, 6, 0, 1, 6, 0, 1, 7, 0, 1, 7, 0, 1, 8, 0, 1, 8, 0]);
             });
         });

         it('upsample works for an eastern child', function() {
             data = new HeightmapTerrainData({
                 buffer : new Float32Array([1.0, 2.0, 3.0, 4.0, 5.0, 6.0, 7.0, 8.0, 9.0, 10.0, 11.0, 12.0, 13.0, 14.0, 15.0, 16.0]),
                 width : 4,
                 height : 4
             });

             return data.createMesh(tilingScheme, 0, 0, 0, serializedMapProjection, 1).then(function() {
                 return data.upsample(tilingScheme, 0, 0, 0, 1, 0, 1);
             }).then(function(upsampled) {
                 expect(upsampled.wasCreatedByUpsampling()).toBe(true);
                 expect(upsampled._width).toBe(4);
                 expect(upsampled._height).toBe(4);
                 expect(upsampled._buffer).toEqual([2.5, 3.0, 3.5, 4.0, 4.5, 5.0, 5.5, 6.0, 6.5, 7.0, 7.5, 8.0, 8.5, 9.0, 9.5, 10.0]);
             });
         });

         it('upsample works with a stride for an eastern child', function() {
             data = new HeightmapTerrainData({
                 buffer : new Uint8Array([1, 1, 10, 2, 1, 10, 3, 1, 10, 4, 1, 10, 5, 1, 10, 6, 1, 10, 7, 1, 10, 8, 1, 10, 9, 1, 10, 10, 1, 10, 11, 1, 10, 12, 1, 10, 13, 1, 10, 14, 1, 10, 15, 1, 10, 16, 1, 10]),
                 width : 4,
                 height : 4,
                 structure : {
                     stride : 3,
                     elementsPerHeight : 2
                 }
             });

             return data.createMesh(tilingScheme, 0, 0, 0, serializedMapProjection, 1).then(function() {
                 return data.upsample(tilingScheme, 0, 0, 0, 1, 0, 1);
             }).then(function(upsampled) {
                 expect(upsampled.wasCreatedByUpsampling()).toBe(true);
                 expect(upsampled._width).toBe(4);
                 expect(upsampled._height).toBe(4);
                 expect(upsampled._buffer).toEqual([2, 1, 0, 3, 1, 0, 3, 1, 0, 4, 1, 0, 4, 1, 0, 5, 1, 0, 5, 1, 0, 6, 1, 0, 6, 1, 0, 7, 1, 0, 7, 1, 0, 8, 1, 0, 8, 1, 0, 9, 1, 0, 9, 1, 0, 10, 1, 0]);
             });
         });

         it('upsample clamps out of range data', function() {
             data = new HeightmapTerrainData({
                 buffer : new Float32Array([-1.0, -2.0, -3.0, -4.0, 5.0, 6.0, 7.0, 8.0, 9.0, 10.0, 11.0, 12.0, 13.0, 14.0, 15.0, 16.0]),
                 width : 4,
                 height : 4,
                 structure : {
                     stride: 1,
                     elementsPerHeight: 1,
                     lowestEncodedHeight : 1,
                     highestEncodedHeight : 7
                 }
             });

             return data.createMesh(tilingScheme, 0, 0, 0, serializedMapProjection, 1).then(function() {
                 return data.upsample(tilingScheme, 0, 0, 0, 0, 0, 1);
             }).then(function(upsampled) {
                 expect(upsampled.wasCreatedByUpsampling()).toBe(true);
                 expect(upsampled._width).toBe(4);
                 expect(upsampled._height).toBe(4);
                 expect(upsampled._buffer).toEqual([1, 1, 1, 1, 2, 1.5, 2, 1.5, 5, 5.5, 6, 6.5, 7, 7, 7, 7]);
             });
         });
     });

     describe('isChildAvailable', function() {
         var data;

         beforeEach(function() {
             data = new HeightmapTerrainData({
                 buffer : new Float32Array([1.0, 2.0, 3.0, 4.0, 5.0, 6.0, 7.0, 8.0, 9.0]),
                 width : 3,
                 height : 3
             });
         });

         it('requires thisX', function() {
             expect(function() {
                 data.isChildAvailable(undefined, 0, 0, 0);
             }).toThrowDeveloperError();
         });

         it('requires thisY', function() {
             expect(function() {
                 data.isChildAvailable(0, undefined, 0, 0);
             }).toThrowDeveloperError();
         });

         it('requires childX', function() {
             expect(function() {
                 data.isChildAvailable(0, 0, undefined, 0);
             }).toThrowDeveloperError();
         });

         it('requires childY', function() {
             expect(function() {
                 data.isChildAvailable(0, 0, 0, undefined);
             }).toThrowDeveloperError();
         });
     });
});<|MERGE_RESOLUTION|>--- conflicted
+++ resolved
@@ -1,23 +1,10 @@
-<<<<<<< HEAD
-defineSuite([
-        'Core/HeightmapTerrainData',
-        'Core/GeographicProjection',
-        'Core/GeographicTilingScheme',
-        'Core/TerrainData'
-    ], function(
-        HeightmapTerrainData,
-        GeographicProjection,
-        GeographicTilingScheme,
-        TerrainData) {
-     'use strict';
-=======
+import { GeographicProjection } from '../../Source/Cesium.js';
 import { GeographicTilingScheme } from '../../Source/Cesium.js';
 import { HeightmapEncoding } from '../../Source/Cesium.js';
 import { HeightmapTerrainData } from '../../Source/Cesium.js';
 import { TerrainData } from '../../Source/Cesium.js';
 
 describe('Core/HeightmapTerrainData', function() {
->>>>>>> e5cc188f
 
      it('conforms to TerrainData interface', function() {
          expect(HeightmapTerrainData).toConformToInterface(TerrainData);
