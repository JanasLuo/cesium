define([
        '../Core/ApproximateTerrainHeights',
        '../Core/Cartesian2',
        '../Core/Cartesian3',
        '../Core/Cartographic',
        '../Core/Check',
        '../Core/defaultValue',
        '../Core/defined',
        '../Core/defineProperties',
        '../Core/deprecationWarning',
        '../Core/destroyObject',
        '../Core/DeveloperError',
        '../Core/DoublyLinkedList',
        '../Core/Ellipsoid',
        '../Core/Event',
        '../Core/JulianDate',
        '../Core/ManagedArray',
        '../Core/Math',
        '../Core/Matrix4',
        '../Core/Resource',
        '../Core/RuntimeError',
        '../Core/Transforms',
        '../Renderer/ClearCommand',
        '../Renderer/Pass',
        '../Renderer/RenderState',
        '../ThirdParty/when',
        './Axis',
        './Cesium3DTile',
        './Cesium3DTileColorBlendMode',
        './Cesium3DTileContentState',
        './Cesium3DTileOptimizations',
        './Cesium3DTileRefine',
        './Cesium3DTilesetAsyncTraversal',
        './Cesium3DTilesetCache',
        './Cesium3DTilesetHeatmap',
        './Cesium3DTilesetStatistics',
        './Cesium3DTilesetTraversal',
        './Cesium3DTileStyleEngine',
        './ClippingPlaneCollection',
        './LabelCollection',
        './PointCloudEyeDomeLighting',
        './PointCloudShading',
        './SceneMode',
        './ShadowMode',
        './StencilConstants',
        './TileBoundingRegion',
        './TileBoundingSphere',
        './TileOrientedBoundingBox'
    ], function(
        ApproximateTerrainHeights,
        Cartesian2,
        Cartesian3,
        Cartographic,
        Check,
        defaultValue,
        defined,
        defineProperties,
        deprecationWarning,
        destroyObject,
        DeveloperError,
        DoublyLinkedList,
        Ellipsoid,
        Event,
        JulianDate,
        ManagedArray,
        CesiumMath,
        Matrix4,
        Resource,
        RuntimeError,
        Transforms,
        ClearCommand,
        Pass,
        RenderState,
        when,
        Axis,
        Cesium3DTile,
        Cesium3DTileColorBlendMode,
        Cesium3DTileContentState,
        Cesium3DTileOptimizations,
        Cesium3DTileRefine,
        Cesium3DTilesetAsyncTraversal,
        Cesium3DTilesetCache,
        Cesium3DTilesetHeatmap,
        Cesium3DTilesetStatistics,
        Cesium3DTilesetTraversal,
        Cesium3DTileStyleEngine,
        ClippingPlaneCollection,
        LabelCollection,
        PointCloudEyeDomeLighting,
        PointCloudShading,
        SceneMode,
        ShadowMode,
        StencilConstants,
        TileBoundingRegion,
        TileBoundingSphere,
        TileOrientedBoundingBox) {
    'use strict';

    /**
     * A {@link https://github.com/AnalyticalGraphicsInc/3d-tiles/tree/master/specification|3D Tiles tileset},
     * used for streaming massive heterogeneous 3D geospatial datasets.
     *
     * @alias Cesium3DTileset
     * @constructor
     *
     * @param {Object} options Object with the following properties:
     * @param {Resource|String|Promise<Resource>|Promise<String>} options.url The url to a tileset JSON file.
     * @param {Boolean} [options.show=true] Determines if the tileset will be shown.
     * @param {Matrix4} [options.modelMatrix=Matrix4.IDENTITY] A 4x4 transformation matrix that transforms the tileset's root tile.
     * @param {ShadowMode} [options.shadows=ShadowMode.ENABLED] Determines whether the tileset casts or receives shadows from each light source.
     * @param {Number} [options.maximumScreenSpaceError=16] The maximum screen space error used to drive level of detail refinement.
     * @param {Number} [options.maximumMemoryUsage=512] The maximum amount of memory in MB that can be used by the tileset.
     * @param {Boolean} [options.cullWithChildrenBounds=true] Optimization option. Whether to cull tiles using the union of their children bounding volumes.
     * @param {String} [options.debugHeatmapTileVariableName=undefined] The tile variable to colorize as a heatmap. All rendered tiles will be colorized relative to each other's specified variable value.
     * @param {Boolean} [options.dynamicScreenSpaceError=false] Optimization option. Reduce the screen space error for tiles that are further away from the camera.
     * @param {Number} [options.dynamicScreenSpaceErrorDensity=0.00278] Density used to adjust the dynamic screen space error, similar to fog density.
     * @param {Number} [options.dynamicScreenSpaceErrorFactor=4.0] A factor used to increase the computed dynamic screen space error.
     * @param {Number} [options.dynamicScreenSpaceErrorHeightFalloff=0.25] A ratio of the tileset's height at which the density starts to falloff.
     * @param {Boolean} [options.skipLevelOfDetail=true] Optimization option. Determines if level of detail skipping should be applied during the traversal.
     * @param {Number} [options.baseScreenSpaceError=1024] When <code>skipLevelOfDetail</code> is <code>true</code>, the screen space error that must be reached before skipping levels of detail.
     * @param {Number} [options.skipScreenSpaceErrorFactor=16] When <code>skipLevelOfDetail</code> is <code>true</code>, a multiplier defining the minimum screen space error to skip. Used in conjunction with <code>skipLevels</code> to determine which tiles to load.
     * @param {Number} [options.skipLevels=1] When <code>skipLevelOfDetail</code> is <code>true</code>, a constant defining the minimum number of levels to skip when loading tiles. When it is 0, no levels are skipped. Used in conjunction with <code>skipScreenSpaceErrorFactor</code> to determine which tiles to load.
     * @param {Boolean} [options.immediatelyLoadDesiredLevelOfDetail=false] When <code>skipLevelOfDetail</code> is <code>true</code>, only tiles that meet the maximum screen space error will ever be downloaded. Skipping factors are ignored and just the desired tiles are loaded.
     * @param {Boolean} [options.loadSiblings=false] When <code>skipLevelOfDetail</code> is <code>true</code>, determines whether siblings of visible tiles are always downloaded during traversal.
     * @param {ClippingPlaneCollection} [options.clippingPlanes] The {@link ClippingPlaneCollection} used to selectively disable rendering the tileset.
     * @param {ClassificationType} [options.classificationType] Determines whether terrain, 3D Tiles or both will be classified by this tileset. See {@link Cesium3DTileset#classificationType} for details about restrictions and limitations.
     * @param {Ellipsoid} [options.ellipsoid=Ellipsoid.WGS84] The ellipsoid determining the size and shape of the globe.
     * @param {Object} [options.pointCloudShading] Options for constructing a {@link PointCloudShading} object to control point attenuation based on geometric error and lighting.
     * @param {Cartesian2} [options.imageBasedLightingFactor=new Cartesian2(1.0, 1.0)] Scales the diffuse and specular image-based lighting from the earth, sky, atmosphere and star skybox.
     * @param {Cartesian3} [options.lightColor] The color and intensity of the sunlight used to shade models.
     * @param {Number} [options.luminanceAtZenith=0.5] The sun's luminance at the zenith in kilo candela per meter squared to use for this model's procedural environment map.
     * @param {Cartesian3[]} [options.sphericalHarmonicCoefficients] The third order spherical harmonic coefficients used for the diffuse color of image-based lighting.
     * @param {String} [options.specularEnvironmentMaps] A URL to a KTX file that contains a cube map of the specular lighting and the convoluted specular mipmaps.
     * @param {Boolean} [options.debugFreezeFrame=false] For debugging only. Determines if only the tiles from last frame should be used for rendering.
     * @param {Boolean} [options.debugColorizeTiles=false] For debugging only. When true, assigns a random color to each tile.
     * @param {Boolean} [options.debugWireframe=false] For debugging only. When true, render's each tile's content as a wireframe.
     * @param {Boolean} [options.debugShowBoundingVolume=false] For debugging only. When true, renders the bounding volume for each tile.
     * @param {Boolean} [options.debugShowContentBoundingVolume=false] For debugging only. When true, renders the bounding volume for each tile's content.
     * @param {Boolean} [options.debugShowViewerRequestVolume=false] For debugging only. When true, renders the viewer request volume for each tile.
     * @param {Boolean} [options.debugShowGeometricError=false] For debugging only. When true, draws labels to indicate the geometric error of each tile.
     * @param {Boolean} [options.debugShowRenderingStatistics=false] For debugging only. When true, draws labels to indicate the number of commands, points, triangles and features for each tile.
     * @param {Boolean} [options.debugShowMemoryUsage=false] For debugging only. When true, draws labels to indicate the texture and geometry memory in megabytes used by each tile.
     * @param {Boolean} [options.debugShowUrl=false] For debugging only. When true, draws labels to indicate the url of each tile.
     *
     * @exception {DeveloperError} The tileset must be 3D Tiles version 0.0 or 1.0.
     *
     * @example
     * var tileset = scene.primitives.add(new Cesium.Cesium3DTileset({
     *      url : 'http://localhost:8002/tilesets/Seattle/tileset.json'
     * }));
     *
     * @example
     * // Common setting for the skipLevelOfDetail optimization
     * var tileset = scene.primitives.add(new Cesium.Cesium3DTileset({
     *      url : 'http://localhost:8002/tilesets/Seattle/tileset.json',
     *      skipLevelOfDetail : true,
     *      baseScreenSpaceError : 1024,
     *      skipScreenSpaceErrorFactor : 16,
     *      skipLevels : 1,
     *      immediatelyLoadDesiredLevelOfDetail : false,
     *      loadSiblings : false,
     *      cullWithChildrenBounds : true
     * }));
     *
     * @example
     * // Common settings for the dynamicScreenSpaceError optimization
     * var tileset = scene.primitives.add(new Cesium.Cesium3DTileset({
     *      url : 'http://localhost:8002/tilesets/Seattle/tileset.json',
     *      dynamicScreenSpaceError : true,
     *      dynamicScreenSpaceErrorDensity : 0.00278,
     *      dynamicScreenSpaceErrorFactor : 4.0,
     *      dynamicScreenSpaceErrorHeightFalloff : 0.25
     * }));
     *
     * @see {@link https://github.com/AnalyticalGraphicsInc/3d-tiles/tree/master/specification|3D Tiles specification}
     */
    function Cesium3DTileset(options) {
        options = defaultValue(options, defaultValue.EMPTY_OBJECT);

        //>>includeStart('debug', pragmas.debug);
        Check.defined('options.url', options.url);
        //>>includeEnd('debug');

        this._url = undefined;
        this._basePath = undefined;
        this._root = undefined;
        this._asset = undefined; // Metadata for the entire tileset
        this._properties = undefined; // Metadata for per-model/point/etc properties
        this._geometricError = undefined; // Geometric error when the tree is not rendered at all
        this._extensionsUsed = undefined;
        this._gltfUpAxis = undefined;
        this._cache = new Cesium3DTilesetCache();
        this._processingQueue = [];
        this._selectedTiles = [];
        this._emptyTiles = [];
        this._requestedTiles = [];
        this._selectedTilesToStyle = [];
        this._loadTimestamp = undefined;
        this._timeSinceLoad = 0.0;
        this._updatedVisibilityFrame = 0;
        this._extras = undefined;

        this._cullWithChildrenBounds = defaultValue(options.cullWithChildrenBounds, true);
        this._allTilesAdditive = true;

        this._hasMixedContent = false;

        this._stencilClearCommand = undefined;
        this._backfaceCommands = new ManagedArray();

        this._maximumScreenSpaceError = defaultValue(options.maximumScreenSpaceError, 16);
        this._maximumMemoryUsage = defaultValue(options.maximumMemoryUsage, 512);

        this._styleEngine = new Cesium3DTileStyleEngine();

        this._modelMatrix = defined(options.modelMatrix) ? Matrix4.clone(options.modelMatrix) : Matrix4.clone(Matrix4.IDENTITY);

        this._statistics = new Cesium3DTilesetStatistics();
        this._statisticsLastRender = new Cesium3DTilesetStatistics();
        this._statisticsLastPick = new Cesium3DTilesetStatistics();
        this._statisticsLastAsync = new Cesium3DTilesetStatistics();

        this._requestedTilesInFlight = [];

<<<<<<< HEAD
        this._heatmap = new Cesium3DTilesetHeatmap(options.heatmapVariable);
        this._maxPriority = { depth: -Number.MAX_VALUE, distance: -Number.MAX_VALUE };
        this._minPriority = { depth: Number.MAX_VALUE, distance: Number.MAX_VALUE };
        this._sceneStartTime = undefined; // ms since 1970
=======
        this._heatmap = new Cesium3DTilesetHeatmap(options.debugHeatmapTileVariableName);
>>>>>>> 9cd2dade

        this._tilesLoaded = false;
        this._initialTilesLoaded = false;

        this._tileDebugLabels = undefined;

        this._readyPromise = when.defer();

        this._classificationType = options.classificationType;

        this._ellipsoid = defaultValue(options.ellipsoid, Ellipsoid.WGS84);

        this._initialClippingPlanesOriginMatrix = Matrix4.IDENTITY; // Computed from the tileset JSON.
        this._clippingPlanesOriginMatrix = undefined; // Combines the above with any run-time transforms.
        this._clippingPlanesOriginMatrixDirty = true;

        /**
         * Optimization option. Whether the tileset should refine based on a dynamic screen space error. Tiles that are further
         * away will be rendered with lower detail than closer tiles. This improves performance by rendering fewer
         * tiles and making less requests, but may result in a slight drop in visual quality for tiles in the distance.
         * The algorithm is biased towards "street views" where the camera is close to the ground plane of the tileset and looking
         * at the horizon. In addition results are more accurate for tightly fitting bounding volumes like box and region.
         *
         * @type {Boolean}
         * @default false
         */
        this.dynamicScreenSpaceError = defaultValue(options.dynamicScreenSpaceError, false);

        /**
         * A scalar that determines the density used to adjust the dynamic screen space error, similar to {@link Fog}. Increasing this
         * value has the effect of increasing the maximum screen space error for all tiles, but in a non-linear fashion.
         * The error starts at 0.0 and increases exponentially until a midpoint is reached, and then approaches 1.0 asymptotically.
         * This has the effect of keeping high detail in the closer tiles and lower detail in the further tiles, with all tiles
         * beyond a certain distance all roughly having an error of 1.0.
         * <p>
         * The dynamic error is in the range [0.0, 1.0) and is multiplied by <code>dynamicScreenSpaceErrorFactor</code> to produce the
         * final dynamic error. This dynamic error is then subtracted from the tile's actual screen space error.
         * </p>
         * <p>
         * Increasing <code>dynamicScreenSpaceErrorDensity</code> has the effect of moving the error midpoint closer to the camera.
         * It is analogous to moving fog closer to the camera.
         * </p>
         *
         * @type {Number}
         * @default 0.00278
         */
        this.dynamicScreenSpaceErrorDensity = 0.00278;

        /**
         * A factor used to increase the screen space error of tiles for dynamic screen space error. As this value increases less tiles
         * are requested for rendering and tiles in the distance will have lower detail. If set to zero, the feature will be disabled.
         *
         * @type {Number}
         * @default 4.0
         */
        this.dynamicScreenSpaceErrorFactor = 4.0;

        /**
         * A ratio of the tileset's height at which the density starts to falloff. If the camera is below this height the
         * full computed density is applied, otherwise the density falls off. This has the effect of higher density at
         * street level views.
         * <p>
         * Valid values are between 0.0 and 1.0.
         * </p>
         *
         * @type {Number}
         * @default 0.25
         */
        this.dynamicScreenSpaceErrorHeightFalloff = 0.25;

        this._dynamicScreenSpaceErrorComputedDensity = 0.0; // Updated based on the camera position and direction

        /**
         * Determines whether the tileset casts or receives shadows from each light source.
         * <p>
         * Enabling shadows has a performance impact. A tileset that casts shadows must be rendered twice, once from the camera and again from the light's point of view.
         * </p>
         * <p>
         * Shadows are rendered only when {@link Viewer#shadows} is <code>true</code>.
         * </p>
         *
         * @type {ShadowMode}
         * @default ShadowMode.ENABLED
         */
        this.shadows = defaultValue(options.shadows, ShadowMode.ENABLED);

        /**
         * Determines if the tileset will be shown.
         *
         * @type {Boolean}
         * @default true
         */
        this.show = defaultValue(options.show, true);

        /**
         * Defines how per-feature colors set from the Cesium API or declarative styling blend with the source colors from
         * the original feature, e.g. glTF material or per-point color in the tile.
         *
         * @type {Cesium3DTileColorBlendMode}
         * @default Cesium3DTileColorBlendMode.HIGHLIGHT
         */
        this.colorBlendMode = Cesium3DTileColorBlendMode.HIGHLIGHT;

        /**
         * Defines the value used to linearly interpolate between the source color and feature color when the {@link Cesium3DTileset#colorBlendMode} is <code>MIX</code>.
         * A value of 0.0 results in the source color while a value of 1.0 results in the feature color, with any value in-between
         * resulting in a mix of the source color and feature color.
         *
         * @type {Number}
         * @default 0.5
         */
        this.colorBlendAmount = 0.5;

        /**
         * Options for controlling point size based on geometric error and eye dome lighting.
         * @type {PointCloudShading}
         */
        this.pointCloudShading = new PointCloudShading(options.pointCloudShading);

        this._pointCloudEyeDomeLighting = new PointCloudEyeDomeLighting();

        /**
         * The event fired to indicate progress of loading new tiles.  This event is fired when a new tile
         * is requested, when a requested tile is finished downloading, and when a downloaded tile has been
         * processed and is ready to render.
         * <p>
         * The number of pending tile requests, <code>numberOfPendingRequests</code>, and number of tiles
         * processing, <code>numberOfTilesProcessing</code> are passed to the event listener.
         * </p>
         * <p>
         * This event is fired at the end of the frame after the scene is rendered.
         * </p>
         *
         * @type {Event}
         * @default new Event()
         *
         * @example
         * tileset.loadProgress.addEventListener(function(numberOfPendingRequests, numberOfTilesProcessing) {
         *     if ((numberOfPendingRequests === 0) && (numberOfTilesProcessing === 0)) {
         *         console.log('Stopped loading');
         *         return;
         *     }
         *
         *     console.log('Loading: requests: ' + numberOfPendingRequests + ', processing: ' + numberOfTilesProcessing);
         * });
         */
        this.loadProgress = new Event();

        /**
         * The event fired to indicate that all tiles that meet the screen space error this frame are loaded. The tileset
         * is completely loaded for this view.
         * <p>
         * This event is fired at the end of the frame after the scene is rendered.
         * </p>
         *
         * @type {Event}
         * @default new Event()
         *
         * @example
         * tileset.allTilesLoaded.addEventListener(function() {
         *     console.log('All tiles are loaded');
         * });
         *
         * @see Cesium3DTileset#tilesLoaded
         */
        this.allTilesLoaded = new Event();

        /**
         * The event fired to indicate that all tiles that meet the screen space error this frame are loaded. This event
         * is fired once when all tiles in the initial view are loaded.
         * <p>
         * This event is fired at the end of the frame after the scene is rendered.
         * </p>
         *
         * @type {Event}
         * @default new Event()
         *
         * @example
         * tileset.initialTilesLoaded.addEventListener(function() {
         *     console.log('Initial tiles are loaded');
         * });
         *
         * @see Cesium3DTileset#allTilesLoaded
         */
        this.initialTilesLoaded = new Event();

        /**
         * The event fired to indicate that a tile's content was loaded.
         * <p>
         * The loaded {@link Cesium3DTile} is passed to the event listener.
         * </p>
         * <p>
         * This event is fired during the tileset traversal while the frame is being rendered
         * so that updates to the tile take effect in the same frame.  Do not create or modify
         * Cesium entities or primitives during the event listener.
         * </p>
         *
         * @type {Event}
         * @default new Event()
         *
         * @example
         * tileset.tileLoad.addEventListener(function(tile) {
         *     console.log('A tile was loaded.');
         * });
         */
        this.tileLoad = new Event();

        /**
         * The event fired to indicate that a tile's content was unloaded.
         * <p>
         * The unloaded {@link Cesium3DTile} is passed to the event listener.
         * </p>
         * <p>
         * This event is fired immediately before the tile's content is unloaded while the frame is being
         * rendered so that the event listener has access to the tile's content.  Do not create
         * or modify Cesium entities or primitives during the event listener.
         * </p>
         *
         * @type {Event}
         * @default new Event()
         *
         * @example
         * tileset.tileUnload.addEventListener(function(tile) {
         *     console.log('A tile was unloaded from the cache.');
         * });
         *
         * @see Cesium3DTileset#maximumMemoryUsage
         * @see Cesium3DTileset#trimLoadedTiles
         */
        this.tileUnload = new Event();

        /**
         * The event fired to indicate that a tile's content failed to load.
         * <p>
         * If there are no event listeners, error messages will be logged to the console.
         * </p>
         * <p>
         * The error object passed to the listener contains two properties:
         * <ul>
         * <li><code>url</code>: the url of the failed tile.</li>
         * <li><code>message</code>: the error message.</li>
         * </ul>
         *
         * @type {Event}
         * @default new Event()
         *
         * @example
         * tileset.tileFailed.addEventListener(function(error) {
         *     console.log('An error occurred loading tile: ' + error.url);
         *     console.log('Error: ' + error.message);
         * });
         */
        this.tileFailed = new Event();

        /**
         * This event fires once for each visible tile in a frame.  This can be used to manually
         * style a tileset.
         * <p>
         * The visible {@link Cesium3DTile} is passed to the event listener.
         * </p>
         * <p>
         * This event is fired during the tileset traversal while the frame is being rendered
         * so that updates to the tile take effect in the same frame.  Do not create or modify
         * Cesium entities or primitives during the event listener.
         * </p>
         *
         * @type {Event}
         * @default new Event()
         *
         * @example
         * tileset.tileVisible.addEventListener(function(tile) {
         *     if (tile.content instanceof Cesium.Batched3DModel3DTileContent) {
         *         console.log('A Batched 3D Model tile is visible.');
         *     }
         * });
         *
         * @example
         * // Apply a red style and then manually set random colors for every other feature when the tile becomes visible.
         * tileset.style = new Cesium.Cesium3DTileStyle({
         *     color : 'color("red")'
         * });
         * tileset.tileVisible.addEventListener(function(tile) {
         *     var content = tile.content;
         *     var featuresLength = content.featuresLength;
         *     for (var i = 0; i < featuresLength; i+=2) {
         *         content.getFeature(i).color = Cesium.Color.fromRandom();
         *     }
         * });
         */
        this.tileVisible = new Event();

        /**
         * Optimization option. Determines if level of detail skipping should be applied during the traversal.
         * <p>
         * The common strategy for replacement-refinement traversal is to store all levels of the tree in memory and require
         * all children to be loaded before the parent can refine. With this optimization levels of the tree can be skipped
         * entirely and children can be rendered alongside their parents. The tileset requires significantly less memory when
         * using this optimization.
         * </p>
         *
         * @type {Boolean}
         * @default true
         */
        this.skipLevelOfDetail = defaultValue(options.skipLevelOfDetail, true);
        this._skipLevelOfDetail = this.skipLevelOfDetail;
        this._disableSkipLevelOfDetail = false;

        /**
         * The screen space error that must be reached before skipping levels of detail.
         * <p>
         * Only used when {@link Cesium3DTileset#skipLevelOfDetail} is <code>true</code>.
         * </p>
         *
         * @type {Number}
         * @default 1024
         */
        this.baseScreenSpaceError = defaultValue(options.baseScreenSpaceError, 1024);

        /**
         * Multiplier defining the minimum screen space error to skip.
         * For example, if a tile has screen space error of 100, no tiles will be loaded unless they
         * are leaves or have a screen space error <code><= 100 / skipScreenSpaceErrorFactor</code>.
         * <p>
         * Only used when {@link Cesium3DTileset#skipLevelOfDetail} is <code>true</code>.
         * </p>
         *
         * @type {Number}
         * @default 16
         */
        this.skipScreenSpaceErrorFactor = defaultValue(options.skipScreenSpaceErrorFactor, 16);

        /**
         * Constant defining the minimum number of levels to skip when loading tiles. When it is 0, no levels are skipped.
         * For example, if a tile is level 1, no tiles will be loaded unless they are at level greater than 2.
         * <p>
         * Only used when {@link Cesium3DTileset#skipLevelOfDetail} is <code>true</code>.
         * </p>
         *
         * @type {Number}
         * @default 1
         */
        this.skipLevels = defaultValue(options.skipLevels, 1);

        /**
         * When true, only tiles that meet the maximum screen space error will ever be downloaded.
         * Skipping factors are ignored and just the desired tiles are loaded.
         * <p>
         * Only used when {@link Cesium3DTileset#skipLevelOfDetail} is <code>true</code>.
         * </p>
         *
         * @type {Boolean}
         * @default false
         */
        this.immediatelyLoadDesiredLevelOfDetail = defaultValue(options.immediatelyLoadDesiredLevelOfDetail, false);

        /**
         * Determines whether siblings of visible tiles are always downloaded during traversal.
         * This may be useful for ensuring that tiles are already available when the viewer turns left/right.
         * <p>
         * Only used when {@link Cesium3DTileset#skipLevelOfDetail} is <code>true</code>.
         * </p>
         *
         * @type {Boolean}
         * @default false
         */
        this.loadSiblings = defaultValue(options.loadSiblings, false);

        this._clippingPlanes = undefined;
        this.clippingPlanes = options.clippingPlanes;

        this._imageBasedLightingFactor = new Cartesian2(1.0, 1.0);
        Cartesian2.clone(options.imageBasedLightingFactor, this._imageBasedLightingFactor);

        /**
         * The color and intensity of the sunlight used to shade a model.
         * <p>
         * For example, disabling additional light sources by setting <code>model.imageBasedLightingFactor = new Cartesian2(0.0, 0.0)</code> will make the
         * model much darker. Here, increasing the intensity of the light source will make the model brighter.
         * </p>
         *
         * @type {Cartesian3}
         * @default undefined
         */
        this.lightColor = options.lightColor;

        /**
         * The sun's luminance at the zenith in kilo candela per meter squared to use for this model's procedural environment map.
         * This is used when {@link Cesium3DTileset#specularEnvironmentMaps} and {@link Cesium3DTileset#sphericalHarmonicCoefficients} are not defined.
         *
         * @type Number
         *
         * @default 0.5
         *
         */
        this.luminanceAtZenith = defaultValue(options.luminanceAtZenith, 0.5);

        /**
         * The third order spherical harmonic coefficients used for the diffuse color of image-based lighting. When <code>undefined</code>, a diffuse irradiance
         * computed from the atmosphere color is used.
         * <p>
         * There are nine <code>Cartesian3</code> coefficients.
         * The order of the coefficients is: L<sub>00</sub>, L<sub>1-1</sub>, L<sub>10</sub>, L<sub>11</sub>, L<sub>2-2</sub>, L<sub>2-1</sub>, L<sub>20</sub>, L<sub>21</sub>, L<sub>22</sub>
         * </p>
         *
         * These values can be obtained by preprocessing the environment map using the <code>cmgen</code> tool of
         * {@link https://github.com/google/filament/releases | Google's Filament project}. This will also generate a KTX file that can be
         * supplied to {@link Cesium3DTileset#specularEnvironmentMaps}.
         *
         * @type {Cartesian3[]}
         * @demo {@link https://cesiumjs.org/Cesium/Apps/Sandcastle/index.html?src=Image-Based Lighting.html|Sandcastle Image Based Lighting Demo}
         * @see {@link https://graphics.stanford.edu/papers/envmap/envmap.pdf|An Efficient Representation for Irradiance Environment Maps}
         */
        this.sphericalHarmonicCoefficients = options.sphericalHarmonicCoefficients;

        /**
         * A URL to a KTX file that contains a cube map of the specular lighting and the convoluted specular mipmaps.
         *
         * @demo {@link https://cesiumjs.org/Cesium/Apps/Sandcastle/index.html?src=Image-Based Lighting.html|Sandcastle Image Based Lighting Demo}
         * @type {String}
         * @see Cesium3DTileset#sphericalHarmonicCoefficients
         */
        this.specularEnvironmentMaps = options.specularEnvironmentMaps;

        /**
         * This property is for debugging only; it is not optimized for production use.
         * <p>
         * Determines if only the tiles from last frame should be used for rendering.  This
         * effectively "freezes" the tileset to the previous frame so it is possible to zoom
         * out and see what was rendered.
         * </p>
         *
         * @type {Boolean}
         * @default false
         */
        this.debugFreezeFrame = defaultValue(options.debugFreezeFrame, false);

        /**
         * This property is for debugging only; it is not optimized for production use.
         * <p>
         * When true, assigns a random color to each tile.  This is useful for visualizing
         * what features belong to what tiles, especially with additive refinement where features
         * from parent tiles may be interleaved with features from child tiles.
         * </p>
         *
         * @type {Boolean}
         * @default false
         */
        this.debugColorizeTiles = defaultValue(options.debugColorizeTiles, false);

        /**
         * This property is for debugging only; it is not optimized for production use.
         * <p>
         * When true, renders each tile's content as a wireframe.
         * </p>
         *
         * @type {Boolean}
         * @default false
         */
        this.debugWireframe = defaultValue(options.debugWireframe, false);

        /**
         * This property is for debugging only; it is not optimized for production use.
         * <p>
         * When true, renders the bounding volume for each visible tile.  The bounding volume is
         * white if the tile has a content bounding volume or is empty; otherwise, it is red.  Tiles that don't meet the
         * screen space error and are still refining to their descendants are yellow.
         * </p>
         *
         * @type {Boolean}
         * @default false
         */
        this.debugShowBoundingVolume = defaultValue(options.debugShowBoundingVolume, false);

        /**
         * This property is for debugging only; it is not optimized for production use.
         * <p>
         * When true, renders the bounding volume for each visible tile's content. The bounding volume is
         * blue if the tile has a content bounding volume; otherwise it is red.
         * </p>
         *
         * @type {Boolean}
         * @default false
         */
        this.debugShowContentBoundingVolume = defaultValue(options.debugShowContentBoundingVolume, false);

        /**
         * This property is for debugging only; it is not optimized for production use.
         * <p>
         * When true, renders the viewer request volume for each tile.
         * </p>
         *
         * @type {Boolean}
         * @default false
         */
        this.debugShowViewerRequestVolume = defaultValue(options.debugShowViewerRequestVolume, false);

        this._tileDebugLabels = undefined;
        this.debugPickedTileLabelOnly = false;
        this.debugPickedTile = undefined;
        this.debugPickPosition = undefined;

        /**
         * This property is for debugging only; it is not optimized for production use.
         * <p>
         * When true, draws labels to indicate the geometric error of each tile.
         * </p>
         *
         * @type {Boolean}
         * @default false
         */
        this.debugShowGeometricError = defaultValue(options.debugShowGeometricError, false);

        /**
         * This property is for debugging only; it is not optimized for production use.
         * <p>
         * When true, draws labels to indicate the number of commands, points, triangles and features of each tile.
         * </p>
         *
         * @type {Boolean}
         * @default false
         */
        this.debugShowRenderingStatistics = defaultValue(options.debugShowRenderingStatistics, false);

        /**
         * This property is for debugging only; it is not optimized for production use.
         * <p>
         * When true, draws labels to indicate the geometry and texture memory usage of each tile.
         * </p>
         *
         * @type {Boolean}
         * @default false
         */
        this.debugShowMemoryUsage = defaultValue(options.debugShowMemoryUsage, false);

        /**
         * This property is for debugging only; it is not optimized for production use.
         * <p>
         * When true, draws labels to indicate the url of each tile.
         * </p>
         *
         * @type {Boolean}
         * @default false
         */
        this.debugShowUrl = defaultValue(options.debugShowUrl, false);
        this._credits = undefined;

        var that = this;
        var resource;
        when(options.url)
            .then(function(url) {
                var basePath;
                resource = Resource.createIfNeeded(url);

                // ion resources have a credits property we can use for additional attribution.
                that._credits = resource.credits;

                if (resource.extension === 'json') {
                    basePath = resource.getBaseUri(true);
                } else if (resource.isDataUri) {
                    basePath = '';
                }

                that._url = resource.url;
                that._basePath = basePath;

                return Cesium3DTileset.loadJson(resource);
            })
            .then(function(tilesetJson) {
                that._root = that.loadTileset(resource, tilesetJson);
                var gltfUpAxis = defined(tilesetJson.asset.gltfUpAxis) ? Axis.fromName(tilesetJson.asset.gltfUpAxis) : Axis.Y;
                that._asset = tilesetJson.asset;
                that._properties = tilesetJson.properties;
                that._geometricError = tilesetJson.geometricError;
                that._extensionsUsed = tilesetJson.extensionsUsed;
                that._gltfUpAxis = gltfUpAxis;
                that._extras = tilesetJson.extras;
                // Save the original, untransformed bounding volume position so we can apply
                // the tile transform and model matrix at run time
                var boundingVolume = that._root.createBoundingVolume(tilesetJson.root.boundingVolume, Matrix4.IDENTITY);
                var clippingPlanesOrigin = boundingVolume.boundingSphere.center;
                // If this origin is above the surface of the earth
                // we want to apply an ENU orientation as our best guess of orientation.
                // Otherwise, we assume it gets its position/orientation completely from the
                // root tile transform and the tileset's model matrix
                var originCartographic = that._ellipsoid.cartesianToCartographic(clippingPlanesOrigin);
                if (defined(originCartographic) && (originCartographic.height > ApproximateTerrainHeights._defaultMinTerrainHeight)) {
                    that._initialClippingPlanesOriginMatrix = Transforms.eastNorthUpToFixedFrame(clippingPlanesOrigin);
                }
                that._clippingPlanesOriginMatrix = Matrix4.clone(that._initialClippingPlanesOriginMatrix);
                that._readyPromise.resolve(that);
            }).otherwise(function(error) {
                that._readyPromise.reject(error);
            });
    }

    defineProperties(Cesium3DTileset.prototype, {
        /**
         * Gets the tileset's asset object property, which contains metadata about the tileset.
         * <p>
         * See the {@link https://github.com/AnalyticalGraphicsInc/3d-tiles/tree/master/specification#reference-asset|asset schema reference}
         * in the 3D Tiles spec for the full set of properties.
         * </p>
         *
         * @memberof Cesium3DTileset.prototype
         *
         * @type {Object}
         * @readonly
         *
         * @exception {DeveloperError} The tileset is not loaded.  Use Cesium3DTileset.readyPromise or wait for Cesium3DTileset.ready to be true.
         */
        asset : {
            get : function() {
                //>>includeStart('debug', pragmas.debug);
                if (!this.ready) {
                    throw new DeveloperError('The tileset is not loaded.  Use Cesium3DTileset.readyPromise or wait for Cesium3DTileset.ready to be true.');
                }
                //>>includeEnd('debug');

                return this._asset;
            }
        },
        /**
         * The {@link ClippingPlaneCollection} used to selectively disable rendering the tileset.
         *
         * @memberof Cesium3DTileset.prototype
         *
         * @type {ClippingPlaneCollection}
         */
        clippingPlanes : {
            get : function() {
                return this._clippingPlanes;
            },
            set : function(value) {
                ClippingPlaneCollection.setOwner(value, this, '_clippingPlanes');
            }
        },

        /**
         * Gets the tileset's properties dictionary object, which contains metadata about per-feature properties.
         * <p>
         * See the {@link https://github.com/AnalyticalGraphicsInc/3d-tiles/tree/master/specification#reference-properties|properties schema reference}
         * in the 3D Tiles spec for the full set of properties.
         * </p>
         *
         * @memberof Cesium3DTileset.prototype
         *
         * @type {Object}
         * @readonly
         *
         * @exception {DeveloperError} The tileset is not loaded.  Use Cesium3DTileset.readyPromise or wait for Cesium3DTileset.ready to be true.
         *
         * @example
         * console.log('Maximum building height: ' + tileset.properties.height.maximum);
         * console.log('Minimum building height: ' + tileset.properties.height.minimum);
         *
         * @see Cesium3DTileFeature#getProperty
         * @see Cesium3DTileFeature#setProperty
         */
        properties : {
            get : function() {
                //>>includeStart('debug', pragmas.debug);
                if (!this.ready) {
                    throw new DeveloperError('The tileset is not loaded.  Use Cesium3DTileset.readyPromise or wait for Cesium3DTileset.ready to be true.');
                }
                //>>includeEnd('debug');

                return this._properties;
            }
        },

        /**
         * When <code>true</code>, the tileset's root tile is loaded and the tileset is ready to render.
         * This is set to <code>true</code> right before {@link Cesium3DTileset#readyPromise} is resolved.
         *
         * @memberof Cesium3DTileset.prototype
         *
         * @type {Boolean}
         * @readonly
         *
         * @default false
         */
        ready : {
            get : function() {
                return defined(this._root);
            }
        },

        /**
         * Gets the promise that will be resolved when the tileset's root tile is loaded and the tileset is ready to render.
         * <p>
         * This promise is resolved at the end of the frame before the first frame the tileset is rendered in.
         * </p>
         *
         * @memberof Cesium3DTileset.prototype
         *
         * @type {Promise.<Cesium3DTileset>}
         * @readonly
         *
         * @example
         * tileset.readyPromise.then(function(tileset) {
         *     // tile.properties is not defined until readyPromise resolves.
         *     var properties = tileset.properties;
         *     if (Cesium.defined(properties)) {
         *         for (var name in properties) {
         *             console.log(properties[name]);
         *         }
         *     }
         * });
         */
        readyPromise : {
            get : function() {
                return this._readyPromise.promise;
            }
        },

        /**
         * When <code>true</code>, all tiles that meet the screen space error this frame are loaded. The tileset is
         * completely loaded for this view.
         *
         * @memberof Cesium3DTileset.prototype
         *
         * @type {Boolean}
         * @readonly
         *
         * @default false
         *
         * @see Cesium3DTileset#allTilesLoaded
         */
        tilesLoaded : {
            get : function() {
                return this._tilesLoaded;
            }
        },

        /**
         * The url to a tileset JSON file.
         *
         * @memberof Cesium3DTileset.prototype
         *
         * @type {String}
         * @readonly
         */
        url : {
            get : function() {
                return this._url;
            }
        },

        /**
         * The base path that non-absolute paths in tileset JSON file are relative to.
         *
         * @memberof Cesium3DTileset.prototype
         *
         * @type {String}
         * @readonly
         * @deprecated
         */
        basePath : {
            get : function() {
                deprecationWarning('Cesium3DTileset.basePath', 'Cesium3DTileset.basePath has been deprecated. All tiles are relative to the url of the tileset JSON file that contains them. Use the url property instead.');
                return this._basePath;
            }
        },

        /**
         * The style, defined using the
         * {@link https://github.com/AnalyticalGraphicsInc/3d-tiles/tree/master/specification/Styling|3D Tiles Styling language},
         * applied to each feature in the tileset.
         * <p>
         * Assign <code>undefined</code> to remove the style, which will restore the visual
         * appearance of the tileset to its default when no style was applied.
         * </p>
         * <p>
         * The style is applied to a tile before the {@link Cesium3DTileset#tileVisible}
         * event is raised, so code in <code>tileVisible</code> can manually set a feature's
         * properties (e.g. color and show) after the style is applied. When
         * a new style is assigned any manually set properties are overwritten.
         * </p>
         *
         * @memberof Cesium3DTileset.prototype
         *
         * @type {Cesium3DTileStyle}
         *
         * @default undefined
         *
         * @example
         * tileset.style = new Cesium.Cesium3DTileStyle({
         *    color : {
         *        conditions : [
         *            ['${Height} >= 100', 'color("purple", 0.5)'],
         *            ['${Height} >= 50', 'color("red")'],
         *            ['true', 'color("blue")']
         *        ]
         *    },
         *    show : '${Height} > 0',
         *    meta : {
         *        description : '"Building id ${id} has height ${Height}."'
         *    }
         * });
         *
         * @see {@link https://github.com/AnalyticalGraphicsInc/3d-tiles/tree/master/specification/Styling|3D Tiles Styling language}
         */
        style : {
            get : function() {
                return this._styleEngine.style;
            },
            set : function(value) {
                this._styleEngine.style = value;
            }
        },

        /**
         * The maximum screen space error used to drive level of detail refinement.  This value helps determine when a tile
         * refines to its descendants, and therefore plays a major role in balancing performance with visual quality.
         * <p>
         * A tile's screen space error is roughly equivalent to the number of pixels wide that would be drawn if a sphere with a
         * radius equal to the tile's <b>geometric error</b> were rendered at the tile's position. If this value exceeds
         * <code>maximumScreenSpaceError</code> the tile refines to its descendants.
         * </p>
         * <p>
         * Depending on the tileset, <code>maximumScreenSpaceError</code> may need to be tweaked to achieve the right balance.
         * Higher values provide better performance but lower visual quality.
         * </p>
         *
         * @memberof Cesium3DTileset.prototype
         *
         * @type {Number}
         * @default 16
         *
         * @exception {DeveloperError} <code>maximumScreenSpaceError</code> must be greater than or equal to zero.
         */
        maximumScreenSpaceError : {
            get : function() {
                return this._maximumScreenSpaceError;
            },
            set : function(value) {
                //>>includeStart('debug', pragmas.debug);
                Check.typeOf.number.greaterThanOrEquals('maximumScreenSpaceError', value, 0);
                //>>includeEnd('debug');

                this._maximumScreenSpaceError = value;
            }
        },

        /**
         * The maximum amount of GPU memory (in MB) that may be used to cache tiles. This value is estimated from
         * geometry, textures, and batch table textures of loaded tiles. For point clouds, this value also
         * includes per-point metadata.
         * <p>
         * Tiles not in view are unloaded to enforce this.
         * </p>
         * <p>
         * If decreasing this value results in unloading tiles, the tiles are unloaded the next frame.
         * </p>
         * <p>
         * If tiles sized more than <code>maximumMemoryUsage</code> are needed
         * to meet the desired screen space error, determined by {@link Cesium3DTileset#maximumScreenSpaceError},
         * for the current view, then the memory usage of the tiles loaded will exceed
         * <code>maximumMemoryUsage</code>.  For example, if the maximum is 256 MB, but
         * 300 MB of tiles are needed to meet the screen space error, then 300 MB of tiles may be loaded.  When
         * these tiles go out of view, they will be unloaded.
         * </p>
         *
         * @memberof Cesium3DTileset.prototype
         *
         * @type {Number}
         * @default 512
         *
         * @exception {DeveloperError} <code>maximumMemoryUsage</code> must be greater than or equal to zero.
         * @see Cesium3DTileset#totalMemoryUsageInBytes
         */
        maximumMemoryUsage : {
            get : function() {
                return this._maximumMemoryUsage;
            },
            set : function(value) {
                //>>includeStart('debug', pragmas.debug);
                Check.typeOf.number.greaterThanOrEquals('value', value, 0);
                //>>includeEnd('debug');

                this._maximumMemoryUsage = value;
            }
        },

        /**
         * The root tile.
         *
         * @memberOf Cesium3DTileset.prototype
         *
         * @type {Cesium3DTile}
         * @readonly
         *
         * @exception {DeveloperError} The tileset is not loaded.  Use Cesium3DTileset.readyPromise or wait for Cesium3DTileset.ready to be true.
         */
        root : {
            get : function() {
                //>>includeStart('debug', pragmas.debug);
                if (!this.ready) {
                    throw new DeveloperError('The tileset is not loaded.  Use Cesium3DTileset.readyPromise or wait for Cesium3DTileset.ready to be true.');
                }
                //>>includeEnd('debug');

                return this._root;
            }
        },

        /**
         * The tileset's bounding sphere.
         *
         * @memberof Cesium3DTileset.prototype
         *
         * @type {BoundingSphere}
         * @readonly
         *
         * @exception {DeveloperError} The tileset is not loaded.  Use Cesium3DTileset.readyPromise or wait for Cesium3DTileset.ready to be true.
         *
         * @example
         * var tileset = viewer.scene.primitives.add(new Cesium.Cesium3DTileset({
         *     url : 'http://localhost:8002/tilesets/Seattle/tileset.json'
         * }));
         *
         * tileset.readyPromise.then(function(tileset) {
         *     // Set the camera to view the newly added tileset
         *     viewer.camera.viewBoundingSphere(tileset.boundingSphere, new Cesium.HeadingPitchRange(0, -0.5, 0));
         * });
         */
        boundingSphere : {
            get : function() {
                //>>includeStart('debug', pragmas.debug);
                if (!this.ready) {
                    throw new DeveloperError('The tileset is not loaded.  Use Cesium3DTileset.readyPromise or wait for Cesium3DTileset.ready to be true.');
                }
                //>>includeEnd('debug');

                this._root.updateTransform(this._modelMatrix);
                return this._root.boundingSphere;
            }
        },

        /**
         * A 4x4 transformation matrix that transforms the entire tileset.
         *
         * @memberof Cesium3DTileset.prototype
         *
         * @type {Matrix4}
         * @default Matrix4.IDENTITY
         *
         * @example
         * // Adjust a tileset's height from the globe's surface.
         * var heightOffset = 20.0;
         * var boundingSphere = tileset.boundingSphere;
         * var cartographic = Cesium.Cartographic.fromCartesian(boundingSphere.center);
         * var surface = Cesium.Cartesian3.fromRadians(cartographic.longitude, cartographic.latitude, 0.0);
         * var offset = Cesium.Cartesian3.fromRadians(cartographic.longitude, cartographic.latitude, heightOffset);
         * var translation = Cesium.Cartesian3.subtract(offset, surface, new Cesium.Cartesian3());
         * tileset.modelMatrix = Cesium.Matrix4.fromTranslation(translation);
         */
        modelMatrix : {
            get : function() {
                return this._modelMatrix;
            },
            set : function(value) {
                this._modelMatrix = Matrix4.clone(value, this._modelMatrix);
            }
        },

        /**
         * Returns the time, in milliseconds, since the tileset was loaded and first updated.
         *
         * @memberof Cesium3DTileset.prototype
         *
         * @type {Number}
         * @readonly
         */
        timeSinceLoad : {
            get : function() {
                return this._timeSinceLoad;
            }
        },

        /**
         * The total amount of GPU memory in bytes used by the tileset. This value is estimated from
         * geometry, texture, and batch table textures of loaded tiles. For point clouds, this value also
         * includes per-point metadata.
         *
         * @memberof Cesium3DTileset.prototype
         *
         * @type {Number}
         * @readonly
         *
         * @see Cesium3DTileset#maximumMemoryUsage
         */
        totalMemoryUsageInBytes : {
            get : function() {
                var statistics = this._statistics;
                return statistics.texturesByteLength + statistics.geometryByteLength + statistics.batchTableByteLength;
            }
        },

        /**
         * @private
         */
        clippingPlanesOriginMatrix : {
            get : function() {
                if (!defined(this._clippingPlanesOriginMatrix)) {
                    return Matrix4.IDENTITY;
                }

                if (this._clippingPlanesOriginMatrixDirty) {
                    Matrix4.multiply(this.root.computedTransform, this._initialClippingPlanesOriginMatrix, this._clippingPlanesOriginMatrix);
                    this._clippingPlanesOriginMatrixDirty = false;
                }

                return this._clippingPlanesOriginMatrix;
            }
        },

        /**
         * @private
         */
        styleEngine : {
            get : function() {
                return this._styleEngine;
            }
        },

        /**
         * @private
         */
        statistics : {
            get : function() {
                return this._statistics;
            }
        },

        /**
         * Determines whether terrain, 3D Tiles or both will be classified by this tileset.
         * <p>
         * This option is only applied to tilesets containing batched 3D models, geometry data, or vector data. Even when undefined, vector data and geometry data
         * must render as classifications and will default to rendering on both terrain and other 3D Tiles tilesets.
         * </p>
         * <p>
         * When enabled for batched 3D model tilesets, there are a few requirements/limitations on the glTF:
         * <ul>
         *     <li>POSITION and _BATCHID semantics are required.</li>
         *     <li>All indices with the same batch id must occupy contiguous sections of the index buffer.</li>
         *     <li>All shaders and techniques are ignored. The generated shader simply multiplies the position by the model-view-projection matrix.</li>
         *     <li>The only supported extensions are CESIUM_RTC and WEB3D_quantized_attributes.</li>
         *     <li>Only one node is supported.</li>
         *     <li>Only one mesh per node is supported.</li>
         *     <li>Only one primitive per mesh is supported.</li>
         * </ul>
         * </p>
         *
         * @memberof Cesium3DTileset.prototype
         *
         * @type {ClassificationType}
         * @default undefined
         *
         * @experimental This feature is using part of the 3D Tiles spec that is not final and is subject to change without Cesium's standard deprecation policy.
         * @readonly
         */
        classificationType : {
            get : function() {
                return this._classificationType;
            }
        },

        /**
         * Gets an ellipsoid describing the shape of the globe.
         *
         * @memberof Cesium3DTileset.prototype
         *
         * @type {Ellipsoid}
         * @readonly
         */
        ellipsoid : {
            get : function() {
                return this._ellipsoid;
            }
        },

        /**
         * Returns the <code>extras</code> property at the top-level of the tileset JSON, which contains application specific metadata.
         * Returns <code>undefined</code> if <code>extras</code> does not exist.
         *
         * @memberof Cesium3DTileset.prototype
         *
         * @exception {DeveloperError} The tileset is not loaded.  Use Cesium3DTileset.readyPromise or wait for Cesium3DTileset.ready to be true.
         *
         * @type {*}
         * @readonly
         *
         * @see {@link https://github.com/AnalyticalGraphicsInc/3d-tiles/tree/master/specification#specifying-extensions-and-application-specific-extras|Extras in the 3D Tiles specification.}
         */
        extras : {
            get : function() {
                //>>includeStart('debug', pragmas.debug);
                if (!this.ready) {
                    throw new DeveloperError('The tileset is not loaded.  Use Cesium3DTileset.readyPromise or wait for Cesium3DTileset.ready to be true.');
                }
                //>>includeEnd('debug');

                return this._extras;
            }
        },

        /**
         * Cesium adds lighting from the earth, sky, atmosphere, and star skybox. This cartesian is used to scale the final
         * diffuse and specular lighting contribution from those sources to the final color. A value of 0.0 will disable those light sources.
         *
         * @type {Cartesian2}
         * @default Cartesian2(1.0, 1.0)
         */
        imageBasedLightingFactor : {
            get : function() {
                return this._imageBasedLightingFactor;
            },
            set : function(value) {
                //>>includeStart('debug', pragmas.debug);
                Check.typeOf.object('imageBasedLightingFactor', value);
                Check.typeOf.number.greaterThanOrEquals('imageBasedLightingFactor.x', value.x, 0.0);
                Check.typeOf.number.lessThanOrEquals('imageBasedLightingFactor.x', value.x, 1.0);
                Check.typeOf.number.greaterThanOrEquals('imageBasedLightingFactor.y', value.y, 0.0);
                Check.typeOf.number.lessThanOrEquals('imageBasedLightingFactor.y', value.y, 1.0);
                //>>includeEnd('debug');
                Cartesian2.clone(value, this._imageBasedLightingFactor);
            }
        }
    });

    /**
     * Provides a hook to override the method used to request the tileset json
     * useful when fetching tilesets from remote servers
     * @param {Resource|String} tilesetUrl The url of the json file to be fetched
     * @returns {Promise.<Object>} A promise that resolves with the fetched json data
     */
    Cesium3DTileset.loadJson = function(tilesetUrl) {
        var resource = Resource.createIfNeeded(tilesetUrl);
        return resource.fetchJson();
    };

    /**
     * Marks the tileset's {@link Cesium3DTileset#style} as dirty, which forces all
     * features to re-evaluate the style in the next frame each is visible.
     */
    Cesium3DTileset.prototype.makeStyleDirty = function() {
        this._styleEngine.makeDirty();
    };

    /**
     * Loads the main tileset JSON file or a tileset JSON file referenced from a tile.
     *
     * @private
     */
    Cesium3DTileset.prototype.loadTileset = function(resource, tilesetJson, parentTile) {
        var asset = tilesetJson.asset;
        if (!defined(asset)) {
            throw new RuntimeError('Tileset must have an asset property.');
        }
        if (asset.version !== '0.0' && asset.version !== '1.0') {
            throw new RuntimeError('The tileset must be 3D Tiles version 0.0 or 1.0.');
        }

        var statistics = this._statistics;

        var tilesetVersion = asset.tilesetVersion;
        if (defined(tilesetVersion)) {
            // Append the tileset version to the resource
            this._basePath += '?v=' + tilesetVersion;
            resource.setQueryParameters({ v: tilesetVersion });
        } else {
            delete resource.queryParameters.v;
        }

        // A tileset JSON file referenced from a tile may exist in a different directory than the root tileset.
        // Get the basePath relative to the external tileset.
        var rootTile = new Cesium3DTile(this, resource, tilesetJson.root, parentTile);

        // If there is a parentTile, add the root of the currently loading tileset
        // to parentTile's children, and update its _depth.
        if (defined(parentTile)) {
            parentTile.children.push(rootTile);
            rootTile._depth = parentTile._depth + 1;
        }

        var stack = [];
        stack.push(rootTile);

        while (stack.length > 0) {
            var tile = stack.pop();
            ++statistics.numberOfTilesTotal;
            this._allTilesAdditive = this._allTilesAdditive && (tile.refine === Cesium3DTileRefine.ADD);
            var children = tile._header.children;
            if (defined(children)) {
                var length = children.length;
                for (var i = 0; i < length; ++i) {
                    var childHeader = children[i];
                    var childTile = new Cesium3DTile(this, resource, childHeader, tile);
                    tile.children.push(childTile);
                    childTile._depth = tile._depth + 1;
                    stack.push(childTile);
                }
            }

            if (this._cullWithChildrenBounds) {
                Cesium3DTileOptimizations.checkChildrenWithinParent(tile);
            }
        }

        return rootTile;
    };

    var scratchPositionNormal = new Cartesian3();
    var scratchCartographic = new Cartographic();
    var scratchMatrix = new Matrix4();
    var scratchCenter = new Cartesian3();
    var scratchPosition = new Cartesian3();
    var scratchDirection = new Cartesian3();

    function updateDynamicScreenSpaceError(tileset, frameState) {
        var up;
        var direction;
        var height;
        var minimumHeight;
        var maximumHeight;

        var camera = frameState.camera;
        var root = tileset._root;
        var tileBoundingVolume = root.contentBoundingVolume;

        if (tileBoundingVolume instanceof TileBoundingRegion) {
            up = Cartesian3.normalize(camera.positionWC, scratchPositionNormal);
            direction = camera.directionWC;
            height = camera.positionCartographic.height;
            minimumHeight = tileBoundingVolume.minimumHeight;
            maximumHeight = tileBoundingVolume.maximumHeight;
        } else {
            // Transform camera position and direction into the local coordinate system of the tileset
            var transformLocal = Matrix4.inverseTransformation(root.computedTransform, scratchMatrix);
            var ellipsoid = frameState.mapProjection.ellipsoid;
            var boundingVolume = tileBoundingVolume.boundingVolume;
            var centerLocal = Matrix4.multiplyByPoint(transformLocal, boundingVolume.center, scratchCenter);
            if (Cartesian3.magnitude(centerLocal) > ellipsoid.minimumRadius) {
                // The tileset is defined in WGS84. Approximate the minimum and maximum height.
                var centerCartographic = Cartographic.fromCartesian(centerLocal, ellipsoid, scratchCartographic);
                up = Cartesian3.normalize(camera.positionWC, scratchPositionNormal);
                direction = camera.directionWC;
                height = camera.positionCartographic.height;
                minimumHeight = 0.0;
                maximumHeight = centerCartographic.height * 2.0;
            } else {
                // The tileset is defined in local coordinates (z-up)
                var positionLocal = Matrix4.multiplyByPoint(transformLocal, camera.positionWC, scratchPosition);
                up = Cartesian3.UNIT_Z;
                direction = Matrix4.multiplyByPointAsVector(transformLocal, camera.directionWC, scratchDirection);
                direction = Cartesian3.normalize(direction, direction);
                height = positionLocal.z;
                if (tileBoundingVolume instanceof TileOrientedBoundingBox) {
                    // Assuming z-up, the last component stores the half-height of the box
                    var boxHeight = root._header.boundingVolume.box[11];
                    minimumHeight = centerLocal.z - boxHeight;
                    maximumHeight = centerLocal.z + boxHeight;
                } else if (tileBoundingVolume instanceof TileBoundingSphere) {
                    var radius = boundingVolume.radius;
                    minimumHeight = centerLocal.z - radius;
                    maximumHeight = centerLocal.z + radius;
                }
            }
        }

        // The range where the density starts to lessen. Start at the quarter height of the tileset.
        var heightFalloff = tileset.dynamicScreenSpaceErrorHeightFalloff;
        var heightClose = minimumHeight + (maximumHeight - minimumHeight) * heightFalloff;
        var heightFar = maximumHeight;

        var t = CesiumMath.clamp((height - heightClose) / (heightFar - heightClose), 0.0, 1.0);

        // Increase density as the camera tilts towards the horizon
        var dot = Math.abs(Cartesian3.dot(direction, up));
        var horizonFactor = 1.0 - dot;

        // Weaken the horizon factor as the camera height increases, implying the camera is further away from the tileset.
        // The goal is to increase density for the "street view", not when viewing the tileset from a distance.
        horizonFactor = horizonFactor * (1.0 - t);

        var density = tileset.dynamicScreenSpaceErrorDensity;
        density *= horizonFactor;

        tileset._dynamicScreenSpaceErrorComputedDensity = density;
    }

    ///////////////////////////////////////////////////////////////////////////

    function requestContent(tileset, tile) {
        if (tile.hasEmptyContent) {
            return;
        }

        var statistics = tileset._statistics;
        var expired = tile.contentExpired;
        var requested = tile.requestContent();

        if (!requested) {
            ++statistics.numberOfAttemptedRequests;
            return;
        }

        if (expired) {
            if (tile.hasTilesetContent) {
                destroySubtree(tileset, tile);
            } else {
                statistics.decrementLoadCounts(tile.content);
                --statistics.numberOfTilesWithContentReady;
            }
        }

        ++statistics.numberOfPendingRequests;
        tileset._requestedTilesInFlight.push(tile);

        tile.contentReadyToProcessPromise.then(addToProcessingQueue(tileset, tile));
        tile.contentReadyPromise.then(handleTileSuccess(tileset, tile)).otherwise(handleTileFailure(tileset, tile));
    }

    function sortRequestByPriority(a, b) {
        return a._priority - b._priority;
    }

    function cancelOutOfViewRequestedTiles(tileset, frameState) {
        var requestedTilesInFlight = tileset._requestedTilesInFlight;
        var removeCount = 0;
        var length = requestedTilesInFlight.length;
        for (var i = 0; i < length; ++i) {
            var tile = requestedTilesInFlight[i];

            // NOTE: This is framerate dependant so make sure the threshold check is small
            var outOfView = (frameState.frameNumber - tile._touchedFrame) >= 1;
            if (tile._contentState !== Cesium3DTileContentState.LOADING) {
                // No longer fetching from host, don't need to track it anymore. Gets marked as LOADING in Cesium3DTile::requestContent().
                ++removeCount;
                continue;
            } else if (outOfView) {
                // RequestScheduler will take care of cancelling it
                tile._request.cancel();
                ++removeCount;
                continue;
            }

            if (removeCount > 0) {
                requestedTilesInFlight[i - removeCount] = tile;
            }
        }

        requestedTilesInFlight.length -= removeCount;
    }

    function requestTiles(tileset) {
        // Sort requests by priority before making any requests.
        // This makes it less likely that requests will be cancelled after being issued.
        var requestedTiles = tileset._requestedTiles;
        var length = requestedTiles.length;
        var i;
        for (i = 0; i < length; ++i) {
            requestedTiles[i].updatePriority(); // Cannot determine priority during traversal, and do not want to use a previous frame scheme to achieve that
        }
        requestedTiles.sort(sortRequestByPriority);
        for (i = 0; i < length; ++i) {
            requestContent(tileset, requestedTiles[i]);
        }
    }

    function addToProcessingQueue(tileset, tile) {
        return function() {
            tileset._processingQueue.push(tile);

            --tileset._statistics.numberOfPendingRequests;
            ++tileset._statistics.numberOfTilesProcessing;
        };
    }

    function handleTileFailure(tileset, tile) {
        return function(error) {
            if (tileset._processingQueue.indexOf(tile) >= 0) {
                // Failed during processing
                --tileset._statistics.numberOfTilesProcessing;
            } else {
                // Failed when making request
                --tileset._statistics.numberOfPendingRequests;
            }

            var url = tile._contentResource.url;
            var message = defined(error.message) ? error.message : error.toString();
            if (tileset.tileFailed.numberOfListeners > 0) {
                tileset.tileFailed.raiseEvent({
                    url : url,
                    message : message
                });
            } else {
                console.log('A 3D tile failed to load: ' + url);
                console.log('Error: ' + message);
            }
        };
    }

    function handleTileSuccess(tileset, tile) {
        return function() {
            --tileset._statistics.numberOfTilesProcessing;

            if (!tile.hasTilesetContent) {
                // RESEARCH_IDEA: ability to unload tiles (without content) for an
                // external tileset when all the tiles are unloaded.
                tileset._statistics.incrementLoadCounts(tile.content);
                ++tileset._statistics.numberOfTilesWithContentReady;
                ++tileset._statistics.numberOfLoadedTilesTotal;

                // Add to the tile cache. Previously expired tiles are already in the cache and won't get re-added.
                tileset._cache.add(tile);
            }

            tileset.tileLoad.raiseEvent(tile);
        };
    }

    function filterProcessingQueue(tileset) {
        var tiles = tileset._processingQueue;
        var length = tiles.length;

        var removeCount = 0;
        for (var i = 0; i < length; ++i) {
            var tile = tiles[i];
            if (tile._contentState !== Cesium3DTileContentState.PROCESSING) {
                ++removeCount;
                continue;
            }
            if (removeCount > 0) {
                tiles[i - removeCount] = tile;
            }
        }
        tiles.length -= removeCount;
    }

    function processTiles(tileset, frameState) {
        filterProcessingQueue(tileset);
        var tiles = tileset._processingQueue;
        var length = tiles.length;
        // Process tiles in the PROCESSING state so they will eventually move to the READY state.
        for (var i = 0; i < length; ++i) {
            tiles[i].process(tileset, frameState);
        }
    }

    ///////////////////////////////////////////////////////////////////////////

    var scratchCartesian = new Cartesian3();

    var stringOptions = {
        maximumFractionDigits : 3
    };

    function formatMemoryString(memorySizeInBytes) {
        var memoryInMegabytes = memorySizeInBytes / 1048576;
        if (memoryInMegabytes < 1.0) {
            return memoryInMegabytes.toLocaleString(undefined, stringOptions);
        }
        return Math.round(memoryInMegabytes).toLocaleString();
    }

    function computeTileLabelPosition(tile) {
        var boundingVolume = tile.boundingVolume.boundingVolume;
        var halfAxes = boundingVolume.halfAxes;
        var radius = boundingVolume.radius;

        var position = Cartesian3.clone(boundingVolume.center, scratchCartesian);
        if (defined(halfAxes)) {
            position.x += 0.75 * (halfAxes[0] + halfAxes[3] + halfAxes[6]);
            position.y += 0.75 * (halfAxes[1] + halfAxes[4] + halfAxes[7]);
            position.z += 0.75 * (halfAxes[2] + halfAxes[5] + halfAxes[8]);
        } else if (defined(radius)) {
            var normal = Cartesian3.normalize(boundingVolume.center, scratchCartesian);
            normal = Cartesian3.multiplyByScalar(normal, 0.75 * radius, scratchCartesian);
            position = Cartesian3.add(normal, boundingVolume.center, scratchCartesian);
        }
        return position;
    }

    function addTileDebugLabel(tile, tileset, position) {
        var labelString = '';
        var attributes = 0;

        if (tileset.debugShowGeometricError) {
            labelString += '\nGeometric error: ' + tile.geometricError;
            attributes++;
        }

        if (tileset.debugShowRenderingStatistics) {
            labelString += '\nCommands: ' + tile.commandsLength;
            attributes++;

            // Don't display number of points or triangles if 0.
            var numberOfPoints = tile.content.pointsLength;
            if (numberOfPoints > 0) {
                labelString += '\nPoints: ' + tile.content.pointsLength;
                attributes++;
            }

            var numberOfTriangles = tile.content.trianglesLength;
            if (numberOfTriangles > 0) {
                labelString += '\nTriangles: ' + tile.content.trianglesLength;
                attributes++;
            }

            labelString += '\nFeatures: ' + tile.content.featuresLength;
            attributes ++;
        }

        if (tileset.debugShowMemoryUsage) {
            labelString += '\nTexture Memory: ' + formatMemoryString(tile.content.texturesByteLength);
            labelString += '\nGeometry Memory: ' + formatMemoryString(tile.content.geometryByteLength);
            attributes += 2;
        }

        if (tileset.debugShowUrl) {
            labelString += '\nUrl: ' + tile._header.content.uri;
            attributes++;
        }

        var newLabel = {
            text : labelString.substring(1),
            position : position,
            font : (19-attributes) + 'px sans-serif',
            showBackground : true,
            disableDepthTestDistance : Number.POSITIVE_INFINITY
        };

        return tileset._tileDebugLabels.add(newLabel);
    }

    function updateTileDebugLabels(tileset, frameState) {
        var i;
        var tile;
        var selectedTiles = tileset._selectedTiles;
        var selectedLength = selectedTiles.length;
        var emptyTiles = tileset._emptyTiles;
        var emptyLength = emptyTiles.length;
        tileset._tileDebugLabels.removeAll();

        if (tileset.debugPickedTileLabelOnly) {
            if (defined(tileset.debugPickedTile)) {
                var position = (defined(tileset.debugPickPosition)) ? tileset.debugPickPosition : computeTileLabelPosition(tileset.debugPickedTile);
                var label = addTileDebugLabel(tileset.debugPickedTile, tileset, position);
                label.pixelOffset = new Cartesian2(15, -15); // Offset to avoid picking the label.
            }
        } else {
            for (i = 0; i < selectedLength; ++i) {
                tile = selectedTiles[i];
                addTileDebugLabel(tile, tileset, computeTileLabelPosition(tile));
            }
            for (i = 0; i < emptyLength; ++i) {
                tile = emptyTiles[i];
                if (tile.hasTilesetContent) {
                    addTileDebugLabel(tile, tileset, computeTileLabelPosition(tile));
                }
            }
        }
        tileset._tileDebugLabels.update(frameState);
    }

    function updateTiles(tileset, frameState) {
        tileset._styleEngine.applyStyle(tileset, frameState);

        var statistics = tileset._statistics;
        var passes = frameState.passes;
        var isRender = passes.render;
        var commandList = frameState.commandList;
        var numberOfInitialCommands = commandList.length;
        var selectedTiles = tileset._selectedTiles;
        var selectedLength = selectedTiles.length;
        var emptyTiles = tileset._emptyTiles;
        var emptyLength = emptyTiles.length;
        var tileVisible = tileset.tileVisible;
        var i;
        var tile;

        var bivariateVisibilityTest = tileset._skipLevelOfDetail && tileset._hasMixedContent && frameState.context.stencilBuffer && selectedLength > 0;

        tileset._backfaceCommands.length = 0;

        if (bivariateVisibilityTest) {
            if (!defined(tileset._stencilClearCommand)) {
                tileset._stencilClearCommand = new ClearCommand({
                    stencil : 0,
                    pass : Pass.CESIUM_3D_TILE,
                    renderState : RenderState.fromCache({
                        stencilMask : StencilConstants.SKIP_LOD_MASK
                    })
                });
            }
            commandList.push(tileset._stencilClearCommand);
        }

        var lengthBeforeUpdate = commandList.length;
        for (i = 0; i < selectedLength; ++i) {
            tile = selectedTiles[i];
            // Raise the tileVisible event before update in case the tileVisible event
            // handler makes changes that update needs to apply to WebGL resources
            if (isRender) {
                tileVisible.raiseEvent(tile);
            }
            tile.update(tileset, frameState);
            statistics.incrementSelectionCounts(tile.content);
            ++statistics.selected;
        }
        for (i = 0; i < emptyLength; ++i) {
            tile = emptyTiles[i];
            tile.update(tileset, frameState);
        }

        var addedCommandsLength = commandList.length - lengthBeforeUpdate;

        tileset._backfaceCommands.trim();

        if (bivariateVisibilityTest) {
            /**
             * Consider 'effective leaf' tiles as selected tiles that have no selected descendants. They may have children,
             * but they are currently our effective leaves because they do not have selected descendants. These tiles
             * are those where with tile._finalResolution === true.
             * Let 'unresolved' tiles be those with tile._finalResolution === false.
             *
             * 1. Render just the backfaces of unresolved tiles in order to lay down z
             * 2. Render all frontfaces wherever tile._selectionDepth > stencilBuffer.
             *    Replace stencilBuffer with tile._selectionDepth, when passing the z test.
             *    Because children are always drawn before ancestors {@link Cesium3DTilesetTraversal#traverseAndSelect},
             *    this effectively draws children first and does not draw ancestors if a descendant has already
             *    been drawn at that pixel.
             *    Step 1 prevents child tiles from appearing on top when they are truly behind ancestor content.
             *    If they are behind the backfaces of the ancestor, then they will not be drawn.
             *
             * NOTE: Step 2 sometimes causes visual artifacts when backfacing child content has some faces that
             * partially face the camera and are inside of the ancestor content. Because they are inside, they will
             * not be culled by the depth writes in Step 1, and because they partially face the camera, the stencil tests
             * will draw them on top of the ancestor content.
             *
             * NOTE: Because we always render backfaces of unresolved tiles, if the camera is looking at the backfaces
             * of an object, they will always be drawn while loading, even if backface culling is enabled.
             */

            var backfaceCommands = tileset._backfaceCommands.values;
            var backfaceCommandsLength = backfaceCommands.length;

            commandList.length += backfaceCommandsLength;

            // copy commands to the back of the commandList
            for (i = addedCommandsLength - 1; i >= 0; --i) {
                commandList[lengthBeforeUpdate + backfaceCommandsLength + i] = commandList[lengthBeforeUpdate + i];
            }

            // move backface commands to the front of the commandList
            for (i = 0; i < backfaceCommandsLength; ++i) {
                commandList[lengthBeforeUpdate + i] = backfaceCommands[i];
            }
        }

        // Number of commands added by each update above
        addedCommandsLength = commandList.length - numberOfInitialCommands;
        statistics.numberOfCommands = addedCommandsLength;

        // Only run EDL if simple attenuation is on
        if (isRender &&
            tileset.pointCloudShading.attenuation &&
            tileset.pointCloudShading.eyeDomeLighting &&
            (addedCommandsLength > 0)) {
            tileset._pointCloudEyeDomeLighting.update(frameState, numberOfInitialCommands, tileset.pointCloudShading);
        }

        if (isRender) {
            if (tileset.debugShowGeometricError || tileset.debugShowRenderingStatistics || tileset.debugShowMemoryUsage || tileset.debugShowUrl) {
                if (!defined(tileset._tileDebugLabels)) {
                    tileset._tileDebugLabels = new LabelCollection();
                }
                updateTileDebugLabels(tileset, frameState);
            } else {
                tileset._tileDebugLabels = tileset._tileDebugLabels && tileset._tileDebugLabels.destroy();
            }
        }
    }

    var scratchStack = [];

    function destroySubtree(tileset, tile) {
        var root = tile;
        var stack = scratchStack;
        stack.push(tile);
        while (stack.length > 0) {
            tile = stack.pop();
            var children = tile.children;
            var length = children.length;
            for (var i = 0; i < length; ++i) {
                stack.push(children[i]);
            }
            if (tile !== root) {
                destroyTile(tileset, tile);
                --tileset._statistics.numberOfTilesTotal;
            }
        }
        root.children = [];
    }

    function unloadTile(tileset, tile) {
        tileset.tileUnload.raiseEvent(tile);
        tileset._statistics.decrementLoadCounts(tile.content);
        --tileset._statistics.numberOfTilesWithContentReady;
        tile.unloadContent();
    }

    function destroyTile(tileset, tile) {
        tileset._cache.unloadTile(tileset, tile, unloadTile);
        tile.destroy();
    }

    function unloadTiles(tileset) {
        tileset._cache.unloadTiles(tileset, unloadTile);
    }

    /**
     * Unloads all tiles that weren't selected the previous frame.  This can be used to
     * explicitly manage the tile cache and reduce the total number of tiles loaded below
     * {@link Cesium3DTileset#maximumMemoryUsage}.
     * <p>
     * Tile unloads occur at the next frame to keep all the WebGL delete calls
     * within the render loop.
     * </p>
     */
    Cesium3DTileset.prototype.trimLoadedTiles = function() {
        this._cache.trim();
    };

    ///////////////////////////////////////////////////////////////////////////

    function raiseLoadProgressEvent(tileset, frameState) {
        var statistics = tileset._statistics;
        var statisticsLast = tileset._statisticsLastRender;
        var numberOfPendingRequests = statistics.numberOfPendingRequests;
        var numberOfTilesProcessing = statistics.numberOfTilesProcessing;
        var lastNumberOfPendingRequest = statisticsLast.numberOfPendingRequests;
        var lastNumberOfTilesProcessing = statisticsLast.numberOfTilesProcessing;

        var progressChanged = (numberOfPendingRequests !== lastNumberOfPendingRequest) || (numberOfTilesProcessing !== lastNumberOfTilesProcessing);

        if (progressChanged) {
            frameState.afterRender.push(function() {
                tileset.loadProgress.raiseEvent(numberOfPendingRequests, numberOfTilesProcessing);
            });
        }

        tileset._tilesLoaded = (statistics.numberOfPendingRequests === 0) && (statistics.numberOfTilesProcessing === 0) && (statistics.numberOfAttemptedRequests === 0);

        if (progressChanged && tileset._tilesLoaded) {

            frameState.afterRender.push(function() {
                tileset.allTilesLoaded.raiseEvent();
            });
            if (!tileset._initialTilesLoaded) {
                tileset._initialTilesLoaded = true;
                frameState.afterRender.push(function() {
                    tileset.initialTilesLoaded.raiseEvent();
                });
            }
        }
    }

    ///////////////////////////////////////////////////////////////////////////

    function update(tileset, frameState) {
        if (frameState.mode === SceneMode.MORPHING) {
            return false;
        }

        if (!tileset.show || !tileset.ready) {
            return false;
        }

        if (!defined(tileset._loadTimestamp)) {
            tileset._loadTimestamp = JulianDate.clone(frameState.time);
        }

        // Update clipping planes
        var clippingPlanes = tileset._clippingPlanes;
        tileset._clippingPlanesOriginMatrixDirty = true;
        if (defined(clippingPlanes) && clippingPlanes.enabled) {
            clippingPlanes.update(frameState);
        }

        tileset._timeSinceLoad = Math.max(JulianDate.secondsDifference(frameState.time, tileset._loadTimestamp) * 1000, 0.0);

        tileset._skipLevelOfDetail = tileset.skipLevelOfDetail && !defined(tileset._classificationType) && !tileset._disableSkipLevelOfDetail && !tileset._allTilesAdditive;

        // Do out-of-core operations (new content requests, cache removal,
        // process new tiles) only during the render pass.
        var passes = frameState.passes;
        var isRender = passes.render;
        var isPick = passes.pick;
        var isAsync = passes.asynchronous;

        var statistics = tileset._statistics;
        statistics.clear();

        if (tileset.dynamicScreenSpaceError) {
            updateDynamicScreenSpaceError(tileset, frameState);
        }

        if (isRender) {
            tileset._cache.reset();
        }

        ++tileset._updatedVisibilityFrame;

        // Update any tracked min max values
        tileset.resetMinMax();

        var ready;

        if (isAsync) {
            ready = Cesium3DTilesetAsyncTraversal.selectTiles(tileset, frameState);
        } else {
            ready = Cesium3DTilesetTraversal.selectTiles(tileset, frameState);
        }

        if (isRender) {
            cancelOutOfViewRequestedTiles(tileset, frameState);
        }

        if (isRender || isAsync) {
            requestTiles(tileset);
        }

        if (isRender) {
            processTiles(tileset, frameState);
        }

        updateTiles(tileset, frameState);

        if (isRender) {
            unloadTiles(tileset);

            // Events are raised (added to the afterRender queue) here since promises
            // may resolve outside of the update loop that then raise events, e.g.,
            // model's readyPromise.
            raiseLoadProgressEvent(tileset, frameState);

            if (statistics.selected !== 0) {
                var credits = tileset._credits;
                if (defined(credits)) {
                    var length = credits.length;
                    for (var i = 0; i < length; i++) {
                        frameState.creditDisplay.addCredit(credits[i]);
                    }
                }
            }
        }

        // Update last statistics
        var statisticsLast = isAsync ? tileset._statisticsLastAsync : (isPick ? tileset._statisticsLastPick : tileset._statisticsLastRender);
        Cesium3DTilesetStatistics.clone(statistics, statisticsLast);

        return ready;
    }

    /**
     * @private
     */
    Cesium3DTileset.prototype.update = function(frameState) {
        update(this, frameState);
    };

    /**
     * @private
     */
    Cesium3DTileset.prototype.updateAsync = function(frameState) {
        return update(this, frameState);
    };

    /**
     * <code>true</code> if the tileset JSON file lists the extension in extensionsUsed; otherwise, <code>false</code>.
     * @param {String} extensionName The name of the extension to check.
     *
     * @returns {Boolean} <code>true</code> if the tileset JSON file lists the extension in extensionsUsed; otherwise, <code>false</code>.
     */
    Cesium3DTileset.prototype.hasExtension = function(extensionName) {
        if (!defined(this._extensionsUsed)) {
            return false;
        }

        return (this._extensionsUsed.indexOf(extensionName) > -1);
    };

    /**
     * Resets tracked min and max values
     *
     * @private
     */
    Cesium3DTileset.prototype.resetMinMax = function() {
        this._heatmap.resetMinMax();
        this._minPriority.depth = Number.MAX_VALUE;
        this._maxPriority.depth = -Number.MAX_VALUE;
        this._minPriority.distance = Number.MAX_VALUE;
        this._maxPriority.distance = -Number.MAX_VALUE;
    };

    /**
     * Returns true if this object was destroyed; otherwise, false.
     * <br /><br />
     * If this object was destroyed, it should not be used; calling any function other than
     * <code>isDestroyed</code> will result in a {@link DeveloperError} exception.
     *
     * @returns {Boolean} <code>true</code> if this object was destroyed; otherwise, <code>false</code>.
     *
     * @see Cesium3DTileset#destroy
     */
    Cesium3DTileset.prototype.isDestroyed = function() {
        return false;
    };

    /**
     * Destroys the WebGL resources held by this object.  Destroying an object allows for deterministic
     * release of WebGL resources, instead of relying on the garbage collector to destroy this object.
     * <br /><br />
     * Once an object is destroyed, it should not be used; calling any function other than
     * <code>isDestroyed</code> will result in a {@link DeveloperError} exception.  Therefore,
     * assign the return value (<code>undefined</code>) to the object as done in the example.
     *
     * @exception {DeveloperError} This object was destroyed, i.e., destroy() was called.
     *
     * @example
     * tileset = tileset && tileset.destroy();
     *
     * @see Cesium3DTileset#isDestroyed
     */
    Cesium3DTileset.prototype.destroy = function() {
        this._tileDebugLabels = this._tileDebugLabels && this._tileDebugLabels.destroy();
        this._clippingPlanes = this._clippingPlanes && this._clippingPlanes.destroy();

        // Traverse the tree and destroy all tiles
        if (defined(this._root)) {
            var stack = scratchStack;
            stack.push(this._root);

            while (stack.length > 0) {
                var tile = stack.pop();
                tile.destroy();

                var children = tile.children;
                var length = children.length;
                for (var i = 0; i < length; ++i) {
                    stack.push(children[i]);
                }
            }
        }

        this._root = undefined;
        return destroyObject(this);
    };

    return Cesium3DTileset;
});<|MERGE_RESOLUTION|>--- conflicted
+++ resolved
@@ -222,14 +222,10 @@
 
         this._requestedTilesInFlight = [];
 
-<<<<<<< HEAD
         this._heatmap = new Cesium3DTilesetHeatmap(options.heatmapVariable);
         this._maxPriority = { depth: -Number.MAX_VALUE, distance: -Number.MAX_VALUE };
         this._minPriority = { depth: Number.MAX_VALUE, distance: Number.MAX_VALUE };
-        this._sceneStartTime = undefined; // ms since 1970
-=======
         this._heatmap = new Cesium3DTilesetHeatmap(options.debugHeatmapTileVariableName);
->>>>>>> 9cd2dade
 
         this._tilesLoaded = false;
         this._initialTilesLoaded = false;
